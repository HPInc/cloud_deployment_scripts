--- conflicted
+++ resolved
@@ -19,11 +19,7 @@
 import textwrap
 import time
 
-<<<<<<< HEAD
 import quickstart.gcp.awm as awm
-=======
-import awm
->>>>>>> 54ab9191
 import interactive
 
 REQUIRED_PACKAGES = {
@@ -33,13 +29,8 @@
 }
 
 # Service Account ID of the service account to create
-<<<<<<< HEAD
-SA_ID = 'cas-manager'
+SA_ID = 'anyware-manager'
 SA_ROLES = [
-=======
-SA_ID       = 'anyware-manager'
-SA_ROLES    = [
->>>>>>> 54ab9191
     'roles/editor',
     'roles/cloudkms.cryptoKeyEncrypterDecrypter',
     'roles/logging.configWriter'
@@ -61,7 +52,7 @@
 iso_time = datetime.datetime.utcnow().isoformat(
     timespec='seconds').replace(':', '').replace('-', '') + 'Z'
 DEPLOYMENT_NAME = 'quickstart_deployment_' + iso_time
-CONNECTOR_NAME = 'quickstart_cac_' + iso_time
+CONNECTOR_NAME = 'quickstart_awc_' + iso_time
 
 # User entitled to workstations
 ENTITLE_USER = 'Administrator'
@@ -75,20 +66,12 @@
 
 # All of the following paths are relative to the deployment directory, DEPLOYMENT_PATH
 TF_VARS_REF_PATH = 'terraform.tfvars.sample'
-<<<<<<< HEAD
 TF_VARS_PATH = 'terraform.tfvars'
 SECRETS_DIR = 'secrets'
 GCP_SA_KEY_PATH = SECRETS_DIR + '/gcp_service_account_key.json'
-SSH_KEY_PATH = SECRETS_DIR + '/cas_mgr_admin_id_rsa'
-CAS_MGR_DEPLOYMENT_SA_KEY_PATH = SECRETS_DIR + \
-    '/cas_mgr_deployment_sa_key.json.encrypted'
-=======
-TF_VARS_PATH     = 'terraform.tfvars'
-SECRETS_DIR      = 'secrets'
-GCP_SA_KEY_PATH  = SECRETS_DIR + '/gcp_service_account_key.json'
-SSH_KEY_PATH     = SECRETS_DIR + '/awm_admin_id_rsa'
-AWM_DEPLOYMENT_SA_KEY_PATH = SECRETS_DIR + '/awm_deployment_sa_key.json.encrypted'
->>>>>>> 54ab9191
+SSH_KEY_PATH = SECRETS_DIR + '/awm_admin_id_rsa'
+AWM_DEPLOYMENT_SA_KEY_PATH = SECRETS_DIR + \
+    '/awm_deployment_sa_key.json.encrypted'
 
 # Types of workstations
 WS_TYPES = ['scent', 'gcent', 'swin', 'gwin']
@@ -431,27 +414,16 @@
 
     print('Local requirements setup complete.\n')
 
-<<<<<<< HEAD
-    print('Setting CAS Manager...')
-    mycasmgr = awm.CASManager(cfg_data.get('api_token'))
-    # TODO: Add a proper clean up of GCP IAM resources so we don't have to move the
-=======
     print('Setting Anyware Manager...')
     my_awm = awm.AnywareManager(cfg_data.get('api_token'))
-    # TODO: Add a proper clean up of GCP IAM resources so we don't have to move the 
->>>>>>> 54ab9191
+    # TODO: Add a proper clean up of GCP IAM resources so we don't have to move the
     # service account creation to here after the rest of the GCP setup
     sa_key = service_account_create_key(sa, GCP_SA_KEY_PATH)
 
     print(f'Creating deployment {DEPLOYMENT_NAME}...')
-<<<<<<< HEAD
-    deployment = mycasmgr.deployment_create(
+    deployment = my_awm.deployment_create(
         DEPLOYMENT_NAME, cfg_data.get('reg_code'))
-    mycasmgr.deployment_add_gcp_account(sa_key, deployment)
-=======
-    deployment = my_awm.deployment_create(DEPLOYMENT_NAME, cfg_data.get('reg_code'))
     my_awm.deployment_add_gcp_account(sa_key, deployment)
->>>>>>> 54ab9191
 
     print('Creating Anyware Manager API key...')
     awm_deployment_key = my_awm.deployment_key_create(deployment)
@@ -504,12 +476,8 @@
     cfg_data['ad_password'] = kms_encode(
         key_name, cfg_data.get('ad_password'), True)
     cfg_data['reg_code'] = kms_encode(key_name, cfg_data.get('reg_code'), True)
-<<<<<<< HEAD
-    cas_mgr_deployment_key_encrypted = kms_encode(
-        key_name, json.dumps(cas_mgr_deployment_key))
-=======
-    awm_deployment_key_encrypted = kms_encode(key_name, json.dumps(awm_deployment_key))
->>>>>>> 54ab9191
+    awm_deployment_key_encrypted = kms_encode(
+        key_name, json.dumps(awm_deployment_key))
 
     print('Done encrypting secrets.')
 
@@ -530,7 +498,7 @@
         'dc_admin_password':              cfg_data.get('ad_password'),
         'safe_mode_admin_password':       cfg_data.get('ad_password'),
         'ad_service_account_password':    cfg_data.get('ad_password'),
-        'cac_admin_ssh_pub_key_file':     cwd + SSH_KEY_PATH + '.pub',
+        'awc_admin_ssh_pub_key_file':     cwd + SSH_KEY_PATH + '.pub',
         'win_gfx_instance_count':         cfg_data.get('gwin'),
         'win_std_instance_count':         cfg_data.get('swin'),
         'centos_gfx_instance_count':      cfg_data.get('gcent'),
@@ -550,10 +518,10 @@
     tf_cmd = f'{TERRAFORM_BIN_PATH} apply -auto-approve'
     subprocess.run(tf_cmd.split(' '), check=True)
 
-    comp_proc = subprocess.run([TERRAFORM_BIN_PATH, 'output', 'cac-public-ip'],
+    comp_proc = subprocess.run([TERRAFORM_BIN_PATH, 'output', 'awc-public-ip'],
                                check=True,
                                stdout=subprocess.PIPE)
-    cac_public_ip = comp_proc.stdout.decode().split('"')[1]
+    awc_public_ip = comp_proc.stdout.decode().split('"')[1]
 
     print('Terraform deployment complete.\n')
 
@@ -593,14 +561,9 @@
     # Add entitlements for each workstation
     machines_list = my_awm.machines_get(deployment)
     for machine in machines_list:
-<<<<<<< HEAD
         print(
             f'Assigning workstation "{machine["machineName"]}" to user "{ENTITLE_USER}"...')
-        mycasmgr.entitlement_add(entitle_user, machine)
-=======
-        print(f'Assigning workstation "{machine["machineName"]}" to user "{ENTITLE_USER}"...')
         my_awm.entitlement_add(entitle_user, machine)
->>>>>>> 54ab9191
 
     print('\nQuickstart deployment finished.\n')
 
@@ -609,7 +572,7 @@
     Next steps:
 
     - Connect to a workstation:
-    1. from a PCoIP client, connect to the Cloud Access Connector at {cac_public_ip}
+    1. from a PCoIP client, connect to the Cloud Access Connector at {awc_public_ip}
     2. sign in with the "{ENTITLE_USER}" user credentials
     3. When connecting to a workstation immediately after this script completes,
         the workstation (especially graphics ones) may still be setting up. You may
@@ -620,7 +583,7 @@
     1. Log in to https://cas.teradici.com
     2. Click on "Workstations" in the left panel, select "Create new remote
         workstation" from the "+" button
-    3. Select connector "quickstart_cac_<timestamp>"
+    3. Select connector "quickstart_awc_<timestamp>"
     4. Fill in the form according to your preferences. Note that the following
         values must be used for their respective fields:
         Region:                   "{cfg_data.get('gcp_region')}"
