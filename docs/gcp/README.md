# Google Cloud Platform Deployments

## Table of Contents
- [Google Cloud Platform Deployments](#google-cloud-platform-deployments)
  - [Table of Contents](#table-of-contents)
  - [Introduction](#introduction)
  - [GCP Quickstart Tutorial](#gcp-quickstart-tutorial)
  - [Manual Terraform Configuration](#manual-terraform-configuration)
    - [Requirements](#requirements)
    - [Selecting a Deployment](#selecting-a-deployment)
    - [GCP Setup](#gcp-setup)
    - [Anyware Manager as a Service Setup](#awm-as-a-service-setup)
    - [Customizing terraform.tfvars](#customizing-terraformtfvars)
      - [Workstation IdleShutDown](#workstation-idleshutdown)
    - [(Optional) Encrypting Secrets](#optional-encrypting-secrets)
      - [Encryption Using Python Script](#encryption-using-python-script)
      - [Manual Encryption](#manual-encryption)
    - [Creating the deployment](#creating-the-deployment)
    - [Add Workstations in Anyware Manager](#add-workstations-in-awm)
    - [Start PCoIP Session](#start-pcoip-session)
    - [Changing the deployment](#changing-the-deployment)
    - [Deleting the deployment](#deleting-the-deployment)
  - [Optional GCP Service Integrations](#optional-gcp-service-integrations)
    - [GCP Cloud Logging and Monitoring](#gcp-cloud-logging-and-monitoring)
      - [GCP Cloud Logging](#gcp-cloud-logging)
      - [GCP Cloud Monitoring](#gcp-cloud-monitoring)
    - [GCP Identity-Aware Proxy (IAP)](#gcp-identity-aware-proxy-iap)
  - [Troubleshooting](#troubleshooting)

---

## Introduction

There are two ways to create a HP Anyware deployment using this repository:
- [__GCP Quickstart Tutorial__](#gcp-quickstart-tutorial): for those who have less experience with the Command Line Interface (CLI) and Terraform, use this tutorial to get a deployment running with the least amount of effort by using the [Google Cloud Shell](https://cloud.google.com/shell). The quickstart will prepare most of the requirements for the user and call a script to deploy the _single-connector_ deployment using Terraform.
- [__Manual Terraform Configuration__](#manual-terraform-configuration): for those who are experienced with the CLI and Terraform, this is the primary way this repository is meant to be used. A user can choose between different types of deployments, variables can be customized, and deployment architecture can be modified to suit the user's needs.

## GCP Quickstart Tutorial

The quickest way to create a reference deployment on GCP is to run the Quickstart Python script in the Google Cloud Shell. The goal is to automate the creation of a [single-connector deployment](#single-connector) as much as possible by using auto-generated values for required parameters.

Click on the button below to clone this repository in your GCP Cloud Shell and launch the tutorial. The tutorial can be found on the panel to the right once the GCP Cloud Shell opens. 

[![Open in Google Cloud Shell](http://gstatic.com/cloudssh/images/open-btn.png)](https://ssh.cloud.google.com/cloudshell/open?cloudshell_git_repo=https://github.com/teradici/cloud_deployment_scripts&cloudshell_tutorial=quickstart/gcp/tutorial.md&show=terminal)

The following videos are also available to guide the viewer through the GCP Quickstart deployment process.
- [Cloud Deployment Scripts Overview and Introduction](https://youtu.be/ZIwrdf6xRl4)
- [Deploying HP Anyware on GCP Using the GCP Quickstart Script](https://youtu.be/GA-dZ0AWxOw)
- [Connecting to HP Anyware Workstations](https://youtu.be/wodU8xZlZWM)
- [Cleaning Up GCP HP Anyware Deployment](https://youtu.be/7todYnvRsls)

## Manual Terraform Configuration

Before starting, consider watching [this video](https://www.youtube.com/watch?v=ESzon04cW4Y) on how to use this repo to deploy a single-connector deployment on GCP from a Linux environment. The video guides the viewer through the entire deployment process from set up to tear down. It also shows how the deployment can be managed through Anyware Manager as a Service (AWM-S) and how end-users can connect to their machines using a PCoIP client. While the video shows the single-connector deployment, the process of creating other deployments is very similar. For deployment from a Windows environment, please see the relevant portions of our [AWS video](https://www.youtube.com/watch?v=hwEOoG4pmMQ). Note that since this repository is constantly being updated, there might be minor differences between what is shown in the video compared to the latest version on GitHub.

### Requirements
- the user must have owner permissions to a GCP project
- ensure there is sufficient quota in the GCP project for the chosen number of workstations. Please check the quota here: https://console.cloud.google.com/iam-admin/quotas
- ensure that the GPU virtual workstation for the graphics machines are available in the specified region and zone. Please check the availability here: https://cloud.google.com/compute/docs/gpus/gpu-regions-zones
- a PCoIP Registration Code is needed. Contact Teradici sales or purchase subscription here: https://www.teradici.com/compare-plans
- for deployments using Anyware Manager as a Service, a Anyware Manager Deployment Service Account is needed. Please see the [Anyware Manager as a Service Setup](#awm-as-a-service-setup) section below.
- an SSH private / public key pair is required for Terraform to log into Linux hosts. Please visit [ssh-key-pair-setup](/docs/ssh-key-pair-setup.md) for instructions.
- if custom TLS key and certificates are required, the TLS key and certificate files are needed in PEM format.
- Terraform v1.0 or higher must be installed. Please download Terraform from https://www.terraform.io/downloads.html

### Selecting a Deployment
This repository contains Terraform configurations for a number of different HP Anyware deployment types. Please see the the [Deployments](deployments.md) page for a more detailed description of the various deployments.

### GCP Setup
Although it is possible to create deployments in existing and currently in-use GCP projects, it is recommended to create them in new projects to reduce chances of name collisions and interfering with operations of existing resources.

With a new GCP project:
- create a new service account with __Editor__, __Cloud KMS CryptoKey Encrypter/Decrypter__, and __Logs Configuration Writer__  permissions. Create and download the credentials in JSON format. These credentials are needed by Anyware Manager to manage the deployment, such as creating workstations, monitoring workstation statuses, and providing power management features.  The credentials are also needed by the Terraform configuration to create the initial deployment.
- enable the following APIs in the GCP console or via the command `gcloud services enable deploymentmanager.googleapis.com cloudkms.googleapis.com logging.googleapis.com monitoring.googleapis.com cloudresourcemanager.googleapis.com compute.googleapis.com dns.googleapis.com iap.googleapis.com`:
    - Cloud Deployment Manager V2
    - Cloud Key Management Service (KMS)
    - Cloud Logging
    - Cloud Monitoring
    - Cloud Resource Manager
    - Compute Engine
    - Google Cloud DNS
    - Identity-Aware Proxy (IAP)
- disable the _Default logging bucket in the GCP console or via the command `gcloud logging sinks update _Default  --disabled`
- (Optional) For better security, create a Google KMS key ring and crypto key to encrypt secrets. Please refer to https://cloud.google.com/kms/docs/creating-keys for instructions to create keys.

### Anyware Manager as a Service Setup

(for deployments using the Anyware Manager as a Service only)

Follow the steps below to set up a Anyware Manager deployment and download Anyware Manager Deployment Service Acccount credentials. For deployments using Anyware Manager running in a virtual machine, these steps can be skipped because the Terraform configuration will automatically set those up for the user.

1. Login to Anyware Manager Admin Console at https://cas.teradici.com using a Google Workspace, Google Cloud Identity, or Microsoft business account.
2. Create a new deployment with your PCoIP registration code.
4. Select `Edit deployment`, select the `CLOUD SERVICE ACCOUNTS` tab, and follow the instructions to add your GCP account.
5. Select `Edit deployment`, select the `DEPLOYMENT SERVICE ACCOUNTS` tab, click on the + icon to create a Anyware Manager Deployment Service Account.
6. Click on `DOWNLOAD JSON FILE` to download the Anyware Manager Deployment Service Account credentials file, which will be used in `terraform.tfvars`.

### Customizing terraform.tfvars
`terraform.tfvars` is the file in which a user specify variables for a deployment. In each deployment, there is a `terraform.tfvars.sample` file showing the required variables that a user must provide, along with other commonly used but optional variables. Uncommented lines show required variables, while commented lines (those beginning with `#`) show optional variables with their default or sample values. A complete list of available variables are described in the variable definition file `vars.tf` of the deployment.

Path variables in `terraform.tfvars` must be absolute and are dependent on the host platform:
- on Linux systems, the forward slash / is used as the path segment separator. `gcp_credentials_file = "/path/to/cred.json"`
- on Windows systems, the default Windows backslash \ separator must be changed to forward slash as the path segment separator. `gcp_credentials_file = "C:/path/to/cred.json"`

Save `terraform.tfvars.sample` as `terraform.tfvars` in the same directory, and fill out the required and optional variables.

#### Workstation IdleShutDown
Workstations created by Terraform have IdleShutDown Agent enabled by default so that the remote workstation will shutdown when it is idle. The default settings can be changed by specifying the `idle_shutdown_enable` (default: `true`), `idle_shutdown_minutes_idle_before_shutdown` (default: `240`), and `idle_shutdown_polling_interval_minutes` (default: `15`) variables in `terraform.tfvars`. Learn more about IdleShutDown [here](https://www.teradici.com/web-help/anyware_manager/22.09/admin_console/workstation_pools/#idle-shutdown-service).

### (Optional) Encrypting Secrets
`terraform.tfvars` variables include sensitive information such as Active Directory passwords, PCoIP registration key and the Anyware Manager Deployment Service Account credentials file. These secrets are stored in the local files `terraform.tfvars` and `terraform.tfstate`, and will also be uploaded as part of provisioning scripts to a Google Cloud Storage bucket.

To enhance security, the Terraform configurations are designed to support both plaintext and KMS-encrypted secrets. Plaintext secrets requires no extra steps, but will be stored in plaintext in the above mentioned locations. It is recommended to encrypt the secrets in `terraform.tfvars` before deploying. Secrets can be encrypted manually first before being entered into `terraform.tfvars`, or they can be encrypted using a Python script located under the tools directory.

#### Encryption Using Python Script
The easiest way to encrypt secrets is to use the kms_secrets_encryption.py Python script under the tools/ directory, which automates the KMS encryption process. 
1. First, fill in all the variables in `terraform.tfvars`, including any sensitive information.
2. Ensure the `kms_cryptokey_id` variable in `terraform.tfvars` is commented out, as this script will attempt to create the crypto key used to encrypt the secrets:
   ```
   # kms_cryptokey_id = "projects/<project-id>/locations/<location>/keyRings/<keyring-name>/cryptoKeys/<key-name>"
   ```
3. Run the following command inside the tools directory:
   ```
   ./kms_secrets_encryption.py </path/to/terraform.tfvars>
   ```

The script will replace all the plaintext secrets in `terraform.tfvars` with ciphertext. Any text files specified under the secrets section as a path will also be encrypted. 

The script can also reverse the encryption by executing it with the '-d' flag. See script's documentation for details (--help).

#### Manual Encryption
Alernatively, the secrets can be manually encrypted. To encrypt secrets using the Google KMS crypto key created in the 'GCP Setup' section above, refer to https://cloud.google.com/kms/docs/encrypt-decrypt. Note that ciphertext must be base64 encoded before being used in `terraform.tfvars`.

1. create a KMS key ring and crypto key. Please refer to https://cloud.google.com/kms/docs/creating-keys for instructions to create keys.
2. in `terraform.tfvars`, ensure that the `kms_cryptokey_id` variable is uncommented and is set to the resource path of the KMS key used to encrypt the secrets:
   ```
   kms_cryptokey_id = "projects/<project-id>/locations/<location>/keyRings/<keyring-name>/cryptoKeys/<key-name>"
   ```
3. run the following command in GCP Cloud Shell or a Linux shell with gcloud installed to encrypt a plaintext secret:
   ```
   echo -n <secret> | gcloud kms encrypt --location <location> --keyring <keyring_name> --key <key_name> --plaintext-file - --ciphertext-file - | base64
   ```
   Encrypt and replace the values of the variables in the secrets section in `terraform.tfvars` with the ciphertext generated. For example, `<ciphertext>` below should be replaced with the actual ciphertext generated - do not include < and >.
   ```
   dc_admin_password           = "<ciphertext>"
   safe_mode_admin_password    = "<ciphertext>"
   ad_service_account_password = "<ciphertext>"
   pcoip_registration_code     = "<ciphertext>"
   ```
4. run the following command in GCP Cloud Shell or a Linux shell with gcloud installed to encrypt the Anyware Manager Deployment Service Account JSON credentials file:
   ```
   gcloud kms encrypt --location <location> --keyring <keyring-name> --key <key-name> --plaintext-file </path/to/awm-service-account.json> --ciphertext-file </path/to/awm-service-account.json.encrypted>"
   ```
   Replace the value of the `awm_deployment_sa_file` variable in `terraform.tfvars` with the absolute path to the encrypted file generated.
   ```
   awm_deployment_sa_file = "/path/to/awm-service-account.json.encrypted"
   ```

### Creating the deployment
With `terraform.tfvars` customized:

1. run `terraform init` to initialize the deployment
2. run `terraform apply` to display the resources that will be created by Terraform
3. answer `yes` to start creating the deployment

<<<<<<< HEAD
A typical deployment should take 15 to 30 minutes. When finished, Terraform will display a number of values of interest, such as the load balancer IP address. At the end of the deployment, the resources may still take a few minutes to start up completely. Anyware Connectors (AWCs) should register themselves with CAS Manager and show up in the Admin Console in CAS Manager.
=======
A typical deployment should take 15 to 30 minutes. When finished, Terraform will display a number of values of interest, such as the load balancer IP address. At the end of the deployment, the resources may still take a few minutes to start up completely. Cloud Access Connectors (CACs) should register themselves with Anyware Manager and show up in the Admin Console in Anyware Manager.
>>>>>>> 54ab9191

**Security Note**: The Domain Controller has been assigned a public IP address by default, so that Terraform can show the progress of setting up the Domain Controller. Access to this public IP address is limited by GCP firewall to the IP address of the Terraform host and any IP addresses specified in the `allowed_admin_cidrs` variable in `terraform.tfvars`. It is recommended that this public IP address be removed from the Domain Controller (see [here](https://cloud.google.com/compute/docs/ip-addresses/reserve-static-external-ip-address#IP_assign)) unless there is a specific need for access from public IP addresses. Also note that NAT will need to be set up when the public IP is removed to provide Internet access to the Domain Controller.     

**Note**: If Terraform returns the error "An argument named `sensitive` is not expected here." this means that the Terraform version installed does not meet the requirements. Please see [here](#requirements) and make sure you have fulfilled all the requirements.

### Add Workstations in Anyware Manager
Go to the Anyware Manager Admin Console and add the newly created workstations using "Add existing remote workstation" in the "Remote Workstations" tab.  Note that it may take a few minutes for the workstation to show up in the "Select workstation from directory" drop-down box.

### Start PCoIP Session
<<<<<<< HEAD
Once the workstations have been added to be managed by CAS Manager and assigned to Active Directory users, a PCoIP user can connect the PCoIP client to the public IP of the AWC, or Load Balancer if one is configured, to start a PCoIP session.
=======
Once the workstations have been added to be managed by Anyware Manager and assigned to Active Directory users, a PCoIP user can connect the PCoIP client to the public IP of the CAC, or Load Balancer if one is configured, to start a PCoIP session.
>>>>>>> 54ab9191

### Changing the deployment
Terraform is a declarative language to describe the desired state of resources. A user can modify `terraform.tfvars` and run `terraform apply` again, and Terraform will try to only apply the changes needed to achieve the new state.

### Deleting the deployment
Run `terraform destroy` to remove all resources created by Terraform, then go to [GCP Logs Storage](https://console.cloud.google.com/logs/storage) and delete the log bucket named `<prefix>-logging-bucket`.

## Optional GCP Service Integrations

### GCP Cloud Logging and Monitoring

- Cloud Logging is a service that can be used to store, search, analyze, monitor, and alert on logging data and events from GCP and AWS. For more information, please visit https://cloud.google.com/logging

- Cloud Monitoring is a service for users to gain visibility into the performance, availability, and health of the applications and infrastructure. For more information, please visit https://cloud.google.com/monitoring

Cloud Logging and Cloud Monitoring are enabled by default to provide better troubleshooting and monitoring experiences. These integrations can be disabled by adding `gcp_ops_agent_enable = false` to `terraform.tfvars` before running `terraform apply`. 

#### GCP Cloud Logging

When enabled, Ops Agent will be installed and configured on each instance to upload and stream logs that can be used for troubleshooting. Please visit the [Troubleshooting](/docs/troubleshooting.md) page for a list of logs that would upload to Cloud Logging. The selected logs can be found in `Logs Explorer` in the Cloud Logging navigation pane. 

#### GCP Cloud Monitoring

When enabled, Terraform will create log-based metrics, one overall dashboard for the deployment, one dashboard for each Anyware Connector, and one dashboard for each workstation. Each log-based metric contains queries that fetch the log messages and data from the log file that were uploaded to Cloud Logging. The log-based metrics are used in widgets of dashboards to identify how the log messages and data are shown in the graph or table. The dashboards can be found in `Dashboard` in the Cloud Monitoring navigation pane.

The overall dashboard provides high level graphs including:
- `Number of users in AD`: Reports number of users in AD. Users in AD cannot be removed by Terraform. Users have to connect to DC to remove the users. 
- `Number of machines in AD`: Repots number of machines in AD. Machines in AD cannot be removed by Terraform. Users have to connect to DC to remove the machines. 
- `Active Connections`: Reports number of active connections in each Anyware Connector. 
- `Top 5 PCoIP Agent Latency`: Reports the Workstation sessions with the 5 longest average Round Trip Times calculated over the measurement period. 
- `Top 5 PCoIP Agent Data Transmitted`: Reports the top 5 Workstations volume of transmit data transfered (Host Workstation to Client) during the measurement period. 
- `Top 5 PCoIP Agent Data Received`: Reports the top 5 Workstations volume of receive data transfered (Client to Host Workstation) during the measurement period.
- `Top 10 PCoIP Agent Packet Loss (Transmitted)`: Reports the Workstations experiencing the 10 worst transmit (Host Workstation to Client) packet loss intervals during the measurement period. 
- `Top 10 PCoIP Agent Packet Loss (Received)`: Reports the Workstations experiencing the 10 worst receive (Client to Host Workstation) packet loss intervals during the measurement period. 

![Overall Dashboard](./overall_dashboard.png)

The Anyware Connector dashboard includes 2 graphs:
- `Active Connections`: Reports number of active connections over the measurement period. 
- `CPU Utilization`: Reports the percentage of CPU Utilization that are currently in use on the instance.
- `Received bytes`: Reports the number of bytes received by the instance on all network interfaces.
- `Sent bytes`: Reports the number of bytes sent out by the instance on all network interfaces.

![Anyware Connector Dashbaord](./awc_dashboard.png)

The workstation dashboard shows workstation relevant data such as:
- `CPU Utilization`: Reports the percentage of CPU Utilization that are currently in use on the instance.
- `Latency (ms)`: Reports 50th, 80th and 90th percentile Round Trip Times across all logged PCoIP sessions over the measurement period. 
- `TxLoss (%)`: Reports 90th and 95th percentile of transmit (Host Workstation to Client) packet loss of the workstation.
- `RxLoss (%)`: Reports 90th and 95th percentile of receive (Client to Host Workstation) packet loss of the workstation.
- `Data Transmitted (KB)`: Reports volume of transmit data transfered (Host Workstation to Client) during the measurement period. 
- `Data Reveived (KB)`: Reports volume of receive data transfered (Client to Host Workstation) during the measurement period. 

![Workstation Dashboard](./workstation_dashboard.png)

Cloud Monitoring applys for `single-connector`, `cas-mgr-single-connector`, `nlb-multi-region`, and `cas-mgr-nlb-multi-region` deployments.

### GCP Identity-Aware Proxy (IAP)
IAP is a service that provides a single point of control for managing user access to web applications and cloud resources. For more information on IAP, please visit https://cloud.google.com/iap

When IAP is enabled, Terraform adds IP range `35.235.240.0/20` to firewall rules. This range contains all IP addresses that IAP uses for TCP forwarding. IAP allows Administrators to establish SSH and RDP connections even when an instance doesn't have a public IP address. (Optional) Download IAP Desktop by following instructions at https://github.com/GoogleCloudPlatform/iap-desktop

IAP is enabled by default to allow Administrators to connect to instances easily. It can be disabled by adding `gcp_iap_enable = false` to `terraform.tfvars` before running `terraform apply`. 

## Troubleshooting
Please visit the [Troubleshooting](/docs/troubleshooting.md) page for further instructions.<|MERGE_RESOLUTION|>--- conflicted
+++ resolved
@@ -163,11 +163,7 @@
 2. run `terraform apply` to display the resources that will be created by Terraform
 3. answer `yes` to start creating the deployment
 
-<<<<<<< HEAD
-A typical deployment should take 15 to 30 minutes. When finished, Terraform will display a number of values of interest, such as the load balancer IP address. At the end of the deployment, the resources may still take a few minutes to start up completely. Anyware Connectors (AWCs) should register themselves with CAS Manager and show up in the Admin Console in CAS Manager.
-=======
-A typical deployment should take 15 to 30 minutes. When finished, Terraform will display a number of values of interest, such as the load balancer IP address. At the end of the deployment, the resources may still take a few minutes to start up completely. Cloud Access Connectors (CACs) should register themselves with Anyware Manager and show up in the Admin Console in Anyware Manager.
->>>>>>> 54ab9191
+A typical deployment should take 15 to 30 minutes. When finished, Terraform will display a number of values of interest, such as the load balancer IP address. At the end of the deployment, the resources may still take a few minutes to start up completely. Anyware Connectors (AWCs) should register themselves with Anyware Manager and show up in the Admin Console in Anyware Manager.
 
 **Security Note**: The Domain Controller has been assigned a public IP address by default, so that Terraform can show the progress of setting up the Domain Controller. Access to this public IP address is limited by GCP firewall to the IP address of the Terraform host and any IP addresses specified in the `allowed_admin_cidrs` variable in `terraform.tfvars`. It is recommended that this public IP address be removed from the Domain Controller (see [here](https://cloud.google.com/compute/docs/ip-addresses/reserve-static-external-ip-address#IP_assign)) unless there is a specific need for access from public IP addresses. Also note that NAT will need to be set up when the public IP is removed to provide Internet access to the Domain Controller.     
 
@@ -177,11 +173,7 @@
 Go to the Anyware Manager Admin Console and add the newly created workstations using "Add existing remote workstation" in the "Remote Workstations" tab.  Note that it may take a few minutes for the workstation to show up in the "Select workstation from directory" drop-down box.
 
 ### Start PCoIP Session
-<<<<<<< HEAD
-Once the workstations have been added to be managed by CAS Manager and assigned to Active Directory users, a PCoIP user can connect the PCoIP client to the public IP of the AWC, or Load Balancer if one is configured, to start a PCoIP session.
-=======
-Once the workstations have been added to be managed by Anyware Manager and assigned to Active Directory users, a PCoIP user can connect the PCoIP client to the public IP of the CAC, or Load Balancer if one is configured, to start a PCoIP session.
->>>>>>> 54ab9191
+Once the workstations have been added to be managed by Anyware Manager and assigned to Active Directory users, a PCoIP user can connect the PCoIP client to the public IP of the AWC, or Load Balancer if one is configured, to start a PCoIP session.
 
 ### Changing the deployment
 Terraform is a declarative language to describe the desired state of resources. A user can modify `terraform.tfvars` and run `terraform apply` again, and Terraform will try to only apply the changes needed to achieve the new state.
@@ -237,7 +229,7 @@
 
 ![Workstation Dashboard](./workstation_dashboard.png)
 
-Cloud Monitoring applys for `single-connector`, `cas-mgr-single-connector`, `nlb-multi-region`, and `cas-mgr-nlb-multi-region` deployments.
+Cloud Monitoring applys for `single-connector`, `awm-single-connector`, `nlb-multi-region`, and `awm-nlb-multi-region` deployments.
 
 ### GCP Identity-Aware Proxy (IAP)
 IAP is a service that provides a single point of control for managing user access to web applications and cloud resources. For more information on IAP, please visit https://cloud.google.com/iap
