--- conflicted
+++ resolved
@@ -60,11 +60,8 @@
     cloudwatch_setup_script  = var.cloudwatch_setup_script
     customer_master_key_id   = var.customer_master_key_id
     domain_name              = var.domain_name
-<<<<<<< HEAD
     ldaps_cert_filename      = var.ldaps_cert_filename
-=======
     pcoip_agent_install      = var.pcoip_agent_install
->>>>>>> 1edda8fd
     pcoip_agent_version      = var.pcoip_agent_version
     pcoip_registration_code  = var.pcoip_registration_code
     safe_mode_admin_password = var.safe_mode_admin_password
