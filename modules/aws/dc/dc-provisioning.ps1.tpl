# Copyright Teradici Corporation 2020-2022;  © Copyright 2022 HP Development Company, L.P.
#
# This source code is licensed under the MIT license found in the
# LICENSE file in the root directory of this source tree.

# Make sure this file has Windows line endings

$BUCKET_NAME                 = "${bucket_name}"
$CUSTOMER_MASTER_KEY_ID      = "${customer_master_key_id}"
$LDAPS_CERT_FILENAME         = "${ldaps_cert_filename}"
$PCOIP_AGENT_VERSION         = "${pcoip_agent_version}"
$PCOIP_REGISTRATION_CODE     = "${pcoip_registration_code}"
$TERADICI_DOWNLOAD_TOKEN     = "${teradici_download_token}"

$LOG_FILE = "C:\Teradici\provisioning.log"

$PCOIP_AGENT_LOCATION_URL = "https://dl.teradici.com/$TERADICI_DOWNLOAD_TOKEN/pcoip-agent/raw/names/pcoip-agent-standard-exe/versions/$PCOIP_AGENT_VERSION"
$PCOIP_AGENT_FILENAME     = "pcoip-agent-standard_$PCOIP_AGENT_VERSION.exe"

$DATA = New-Object "System.Collections.Generic.Dictionary[[String],[String]]"
$DATA.Add("pcoip_registration_code", "$PCOIP_REGISTRATION_CODE")
$DATA.Add("safe_mode_admin_password", "${safe_mode_admin_password}")

# Retry function, defaults to trying for 5 minutes with 10 seconds intervals
function Retry([scriptblock]$Action, $Interval = 10, $Attempts = 30) {
    $Current_Attempt = 0

    while ($true) {
      $Current_Attempt++
      $rc = $Action.Invoke()

      if ($?) { return $rc }

      if ($Current_Attempt -ge $Attempts) {
          Write-Error "Failed after $Current_Attempt attempt(s)." -InformationAction Continue
          Throw
      }

      Write-Information "Attempt $Current_Attempt failed. Retry in $Interval seconds..." -InformationAction Continue
      Start-Sleep -Seconds $Interval
    }
}

function Setup-CloudWatch {
    "################################################################"
    "Setting Up AWS CloudWatch..."
    "################################################################"
<<<<<<< HEAD
    Read-S3Object -BucketName $BUCKET_NAME -Key ${cloudwatch_setup_script} -File ${cloudwatch_setup_script}
    powershell .\${cloudwatch_setup_script} C:\Teradici\provisioning.log "%Y%m%d%H%M%S"
=======
    Read-S3Object -BucketName ${bucket_name} -Key ${cloudwatch_setup_script} -File ${cloudwatch_setup_script}
    powershell .\${cloudwatch_setup_script} C:\ProgramData\Teradici\PCoIPAgent\logs\pcoip_agent*.txt "%Y%m%d%H%M%S" `
                                            C:\Teradici\provisioning.log "%Y%m%d%H%M%S"
>>>>>>> 2e5cebfe
}

function Decrypt-Credentials {
    try {
        "--> Decrypting safe_mode_admin_password..."
        $ByteAry = [System.Convert]::FromBase64String("${safe_mode_admin_password}")
        $MemStream = New-Object System.IO.MemoryStream($ByteAry, 0, $ByteAry.Length)
        $DecryptResp = Invoke-KMSDecrypt -CiphertextBlob $MemStream
        $StreamRead = New-Object System.IO.StreamReader($DecryptResp.Plaintext)
        $DATA."safe_mode_admin_password" = $StreamRead.ReadToEnd()

        "--> Decrypting pcoip_registration_code..."
        $ByteAry = [System.Convert]::FromBase64String("${pcoip_registration_code}")
        $MemStream = New-Object System.IO.MemoryStream($ByteAry, 0, $ByteAry.Length)
        $DecryptResp = Invoke-KMSDecrypt -CiphertextBlob $MemStream
        $StreamRead = New-Object System.IO.StreamReader($DecryptResp.Plaintext)
        $DATA."pcoip_registration_code" = $StreamRead.ReadToEnd()
    }
    catch {
        "--> ERROR: Failed to decrypt credentials: $_"
        return $false
    }
}

function PCoIP-Agent-is-Installed {
    Get-Service "PCoIPAgent"
    return $?
}

function PCoIP-Agent-Install {
    "################################################################"
    "Installing PCoIP standard agent..."
    "################################################################"

    $agentInstallerDLDirectory = "C:\Teradici"
    $pcoipAgentInstallerUrl = $PCOIP_AGENT_LOCATION_URL + '/' + $PCOIP_AGENT_FILENAME
    $destFile = $agentInstallerDLDirectory + '\' + $PCOIP_AGENT_FILENAME
    $wc = New-Object System.Net.WebClient

    "--> Downloading PCoIP standard agent from $pcoipAgentInstallerUrl..."
    Retry -Action {$wc.DownloadFile($pcoipAgentInstallerUrl, $destFile)}
    "--> Teradici PCoIP standard agent downloaded: $PCOIP_AGENT_FILENAME"

    "--> Installing Teradici PCoIP standard agent..."
    Start-Process -FilePath $destFile -ArgumentList "/S /nopostreboot _?$destFile" -PassThru -Wait

    if (!(PCoIP-Agent-is-Installed)) {
        "--> ERROR: Failed to install PCoIP standard agent."
        exit 1
    }

    "--> Teradici PCoIP standard agent installed successfully."
    $global:restart = $true
}

function PCoIP-Agent-Register {
    "################################################################"
    "Registering PCoIP agent..."
    "################################################################"

    cd 'C:\Program Files\Teradici\PCoIP Agent'

    "--> Checking for existing PCoIP License..."
    & .\pcoip-validate-license.ps1
    if ( $LastExitCode -eq 0 ) {
        "--> Found valid license."
        return
    }

    # License registration may have intermittent failures
    $Interval = 10
    $Timeout = 600
    $Elapsed = 0

    do {
        $Retry = $false
        & .\pcoip-register-host.ps1 -RegistrationCode $DATA."pcoip_registration_code"
        # the script already produces error message

        if ( $LastExitCode -ne 0 ) {
            if ($Elapsed -ge $Timeout) {
                "--> ERROR: Failed to register PCoIP agent."
                exit 1
            }

            "Retrying in $Interval seconds... (Timeout in $($Timeout-$Elapsed) seconds)"
            $Retry = $true
            Start-Sleep -Seconds $Interval
            $Elapsed += $Interval
        }
    } while ($Retry)

    "--> PCoIP agent registered successfully."
}

Start-Transcript -Path $LOG_FILE -Append -IncludeInvocationHeader

# SSM agent creates ssm-user account on the managed node when SSM agent starts, 
# but this account isn't created automatically on Windows Server domain controller.  
# To connect to domain controller using SSM, we create ssm-user for the SSM agent. 
# More info can be found at https://docs.aws.amazon.com/systems-manager/latest/userguide/session-manager-prerequisites.html

if ([System.Convert]::ToBoolean("${aws_ssm_enable}")) {
    "================================================================"
    "Creating Local Account ssm-user For AWS Session Manager..."
    "================================================================"
    New-LocalUser -Name ssm-user -Description "local account for AWS Session Manager" -NoPassword
    "--> Assigning ssm-user to Administrators group"
    net localgroup "Administrators" "ssm-user" /add
} 

if ([System.Convert]::ToBoolean("${cloudwatch_enable}")) {
    Setup-CloudWatch
} 

if ([string]::IsNullOrWhiteSpace("${customer_master_key_id}")) {
    "--> Script is not using encryption for secrets."
} else {
    "--> Script is using encryption key ${customer_master_key_id} for secrets."
    Decrypt-Credentials
}

$DomainName = "${domain_name}"
$DomainMode = "7"
$ForestMode = "7"
$DatabasePath = "C:\Windows\NTDS"
$SysvolPath = "C:\Windows\SYSVOL"
$LogPath = "C:\Logs"

"================================================================"
"Installing AD-Domain-Services..."
"================================================================"
# Installs the AD DS server role and installs the AD DS and AD LDS server
# administration tools, including GUI-based tools such as Active Directory Users
# and Computers and command-line tools such as dcdia.exe. No reboot required.
Install-WindowsFeature -Name AD-Domain-Services -IncludeManagementTools

"================================================================"
"Installing a new forest..."
"================================================================"
Install-ADDSForest -CreateDnsDelegation:$false `
    -SafeModeAdministratorPassword (ConvertTo-SecureString $DATA."safe_mode_admin_password" -AsPlainText -Force) `
    -DatabasePath $DatabasePath `
    -SysvolPath $SysvolPath `
    -DomainName $DomainName `
    -DomainMode $DomainMode `
    -ForestMode $ForestMode `
    -InstallDNS:$true `
    -NoRebootOnCompletion:$true `
    -Force:$true

"================================================================"
"Configuring LDAPS..."
"================================================================"
$DnsName = $env:COMPUTERNAME + "." + $DomainName
"--> Using DNS Name $DnsName..."
$myCert = New-SelfSignedCertificate -DnsName $DnsName -CertStoreLocation cert:\LocalMachine\My;
$thumbprint=($myCert.Thumbprint | Out-String).Trim();
$certStoreLoc = 'HKLM:\Software\Microsoft\Cryptography\Services\NTDS\SystemCertificates\My\Certificates';
if (!(Test-Path $certStoreLoc)) {
    New-Item $certStoreLoc -Force
}
Copy-Item -Path HKLM:\Software\Microsoft\SystemCertificates\My\Certificates\$thumbprint -Destination $certStoreLoc;

"================================================================"
"Uploading LDAPS Cert to Bucket..."
"================================================================"
# Save LDAPS Cert as a Base64 encoded DER certificate
$derCert = "C:\Teradici\LdapsCert.der"
$pemCert = "C:\Teradici\LdapsCert.pem"
$myCertLoc = 'cert:\LocalMachine\My\' + $thumbprint
Export-Certificate -Cert $myCertLoc -FilePath $derCert -Type CERT
certutil -encode $derCert $pemCert

# Upload to S3 Bucket
msiexec.exe /i https://awscli.amazonaws.com/AWSCLIV2.msi /quiet /passive
Write-S3Object -BucketName $BUCKET_NAME -File $pemCert -Key $LDAPS_CERT_FILENAME

Remove-Item -Path $derCert
Remove-Item -Path $pemCert

"================================================================"
"Delaying Active Directory Web Service (ADWS) start to avoid 1202 error..."
"================================================================"
sc.exe config ADWS start= delayed-auto 

if (PCoIP-Agent-is-Installed) {
    "--> PCoIP standard agent is already installed. Skipping..."
} else {
    PCoIP-Agent-Install
}

if ( -not [string]::IsNullOrEmpty("$PCOIP_REGISTRATION_CODE") ) {
    PCoIP-Agent-Register
}

"================================================================"
"Restarting computer..."
"================================================================"
Restart-Computer -Force
<|MERGE_RESOLUTION|>--- conflicted
+++ resolved
@@ -1,255 +1,250 @@
-# Copyright Teradici Corporation 2020-2022;  © Copyright 2022 HP Development Company, L.P.
-#
-# This source code is licensed under the MIT license found in the
-# LICENSE file in the root directory of this source tree.
-
-# Make sure this file has Windows line endings
-
-$BUCKET_NAME                 = "${bucket_name}"
-$CUSTOMER_MASTER_KEY_ID      = "${customer_master_key_id}"
-$LDAPS_CERT_FILENAME         = "${ldaps_cert_filename}"
-$PCOIP_AGENT_VERSION         = "${pcoip_agent_version}"
-$PCOIP_REGISTRATION_CODE     = "${pcoip_registration_code}"
-$TERADICI_DOWNLOAD_TOKEN     = "${teradici_download_token}"
-
-$LOG_FILE = "C:\Teradici\provisioning.log"
-
-$PCOIP_AGENT_LOCATION_URL = "https://dl.teradici.com/$TERADICI_DOWNLOAD_TOKEN/pcoip-agent/raw/names/pcoip-agent-standard-exe/versions/$PCOIP_AGENT_VERSION"
-$PCOIP_AGENT_FILENAME     = "pcoip-agent-standard_$PCOIP_AGENT_VERSION.exe"
-
-$DATA = New-Object "System.Collections.Generic.Dictionary[[String],[String]]"
-$DATA.Add("pcoip_registration_code", "$PCOIP_REGISTRATION_CODE")
-$DATA.Add("safe_mode_admin_password", "${safe_mode_admin_password}")
-
-# Retry function, defaults to trying for 5 minutes with 10 seconds intervals
-function Retry([scriptblock]$Action, $Interval = 10, $Attempts = 30) {
-    $Current_Attempt = 0
-
-    while ($true) {
-      $Current_Attempt++
-      $rc = $Action.Invoke()
-
-      if ($?) { return $rc }
-
-      if ($Current_Attempt -ge $Attempts) {
-          Write-Error "Failed after $Current_Attempt attempt(s)." -InformationAction Continue
-          Throw
-      }
-
-      Write-Information "Attempt $Current_Attempt failed. Retry in $Interval seconds..." -InformationAction Continue
-      Start-Sleep -Seconds $Interval
-    }
-}
-
-function Setup-CloudWatch {
-    "################################################################"
-    "Setting Up AWS CloudWatch..."
-    "################################################################"
-<<<<<<< HEAD
-    Read-S3Object -BucketName $BUCKET_NAME -Key ${cloudwatch_setup_script} -File ${cloudwatch_setup_script}
-    powershell .\${cloudwatch_setup_script} C:\Teradici\provisioning.log "%Y%m%d%H%M%S"
-=======
-    Read-S3Object -BucketName ${bucket_name} -Key ${cloudwatch_setup_script} -File ${cloudwatch_setup_script}
-    powershell .\${cloudwatch_setup_script} C:\ProgramData\Teradici\PCoIPAgent\logs\pcoip_agent*.txt "%Y%m%d%H%M%S" `
-                                            C:\Teradici\provisioning.log "%Y%m%d%H%M%S"
->>>>>>> 2e5cebfe
-}
-
-function Decrypt-Credentials {
-    try {
-        "--> Decrypting safe_mode_admin_password..."
-        $ByteAry = [System.Convert]::FromBase64String("${safe_mode_admin_password}")
-        $MemStream = New-Object System.IO.MemoryStream($ByteAry, 0, $ByteAry.Length)
-        $DecryptResp = Invoke-KMSDecrypt -CiphertextBlob $MemStream
-        $StreamRead = New-Object System.IO.StreamReader($DecryptResp.Plaintext)
-        $DATA."safe_mode_admin_password" = $StreamRead.ReadToEnd()
-
-        "--> Decrypting pcoip_registration_code..."
-        $ByteAry = [System.Convert]::FromBase64String("${pcoip_registration_code}")
-        $MemStream = New-Object System.IO.MemoryStream($ByteAry, 0, $ByteAry.Length)
-        $DecryptResp = Invoke-KMSDecrypt -CiphertextBlob $MemStream
-        $StreamRead = New-Object System.IO.StreamReader($DecryptResp.Plaintext)
-        $DATA."pcoip_registration_code" = $StreamRead.ReadToEnd()
-    }
-    catch {
-        "--> ERROR: Failed to decrypt credentials: $_"
-        return $false
-    }
-}
-
-function PCoIP-Agent-is-Installed {
-    Get-Service "PCoIPAgent"
-    return $?
-}
-
-function PCoIP-Agent-Install {
-    "################################################################"
-    "Installing PCoIP standard agent..."
-    "################################################################"
-
-    $agentInstallerDLDirectory = "C:\Teradici"
-    $pcoipAgentInstallerUrl = $PCOIP_AGENT_LOCATION_URL + '/' + $PCOIP_AGENT_FILENAME
-    $destFile = $agentInstallerDLDirectory + '\' + $PCOIP_AGENT_FILENAME
-    $wc = New-Object System.Net.WebClient
-
-    "--> Downloading PCoIP standard agent from $pcoipAgentInstallerUrl..."
-    Retry -Action {$wc.DownloadFile($pcoipAgentInstallerUrl, $destFile)}
-    "--> Teradici PCoIP standard agent downloaded: $PCOIP_AGENT_FILENAME"
-
-    "--> Installing Teradici PCoIP standard agent..."
-    Start-Process -FilePath $destFile -ArgumentList "/S /nopostreboot _?$destFile" -PassThru -Wait
-
-    if (!(PCoIP-Agent-is-Installed)) {
-        "--> ERROR: Failed to install PCoIP standard agent."
-        exit 1
-    }
-
-    "--> Teradici PCoIP standard agent installed successfully."
-    $global:restart = $true
-}
-
-function PCoIP-Agent-Register {
-    "################################################################"
-    "Registering PCoIP agent..."
-    "################################################################"
-
-    cd 'C:\Program Files\Teradici\PCoIP Agent'
-
-    "--> Checking for existing PCoIP License..."
-    & .\pcoip-validate-license.ps1
-    if ( $LastExitCode -eq 0 ) {
-        "--> Found valid license."
-        return
-    }
-
-    # License registration may have intermittent failures
-    $Interval = 10
-    $Timeout = 600
-    $Elapsed = 0
-
-    do {
-        $Retry = $false
-        & .\pcoip-register-host.ps1 -RegistrationCode $DATA."pcoip_registration_code"
-        # the script already produces error message
-
-        if ( $LastExitCode -ne 0 ) {
-            if ($Elapsed -ge $Timeout) {
-                "--> ERROR: Failed to register PCoIP agent."
-                exit 1
-            }
-
-            "Retrying in $Interval seconds... (Timeout in $($Timeout-$Elapsed) seconds)"
-            $Retry = $true
-            Start-Sleep -Seconds $Interval
-            $Elapsed += $Interval
-        }
-    } while ($Retry)
-
-    "--> PCoIP agent registered successfully."
-}
-
-Start-Transcript -Path $LOG_FILE -Append -IncludeInvocationHeader
-
-# SSM agent creates ssm-user account on the managed node when SSM agent starts, 
-# but this account isn't created automatically on Windows Server domain controller.  
-# To connect to domain controller using SSM, we create ssm-user for the SSM agent. 
-# More info can be found at https://docs.aws.amazon.com/systems-manager/latest/userguide/session-manager-prerequisites.html
-
-if ([System.Convert]::ToBoolean("${aws_ssm_enable}")) {
-    "================================================================"
-    "Creating Local Account ssm-user For AWS Session Manager..."
-    "================================================================"
-    New-LocalUser -Name ssm-user -Description "local account for AWS Session Manager" -NoPassword
-    "--> Assigning ssm-user to Administrators group"
-    net localgroup "Administrators" "ssm-user" /add
-} 
-
-if ([System.Convert]::ToBoolean("${cloudwatch_enable}")) {
-    Setup-CloudWatch
-} 
-
-if ([string]::IsNullOrWhiteSpace("${customer_master_key_id}")) {
-    "--> Script is not using encryption for secrets."
-} else {
-    "--> Script is using encryption key ${customer_master_key_id} for secrets."
-    Decrypt-Credentials
-}
-
-$DomainName = "${domain_name}"
-$DomainMode = "7"
-$ForestMode = "7"
-$DatabasePath = "C:\Windows\NTDS"
-$SysvolPath = "C:\Windows\SYSVOL"
-$LogPath = "C:\Logs"
-
-"================================================================"
-"Installing AD-Domain-Services..."
-"================================================================"
-# Installs the AD DS server role and installs the AD DS and AD LDS server
-# administration tools, including GUI-based tools such as Active Directory Users
-# and Computers and command-line tools such as dcdia.exe. No reboot required.
-Install-WindowsFeature -Name AD-Domain-Services -IncludeManagementTools
-
-"================================================================"
-"Installing a new forest..."
-"================================================================"
-Install-ADDSForest -CreateDnsDelegation:$false `
-    -SafeModeAdministratorPassword (ConvertTo-SecureString $DATA."safe_mode_admin_password" -AsPlainText -Force) `
-    -DatabasePath $DatabasePath `
-    -SysvolPath $SysvolPath `
-    -DomainName $DomainName `
-    -DomainMode $DomainMode `
-    -ForestMode $ForestMode `
-    -InstallDNS:$true `
-    -NoRebootOnCompletion:$true `
-    -Force:$true
-
-"================================================================"
-"Configuring LDAPS..."
-"================================================================"
-$DnsName = $env:COMPUTERNAME + "." + $DomainName
-"--> Using DNS Name $DnsName..."
-$myCert = New-SelfSignedCertificate -DnsName $DnsName -CertStoreLocation cert:\LocalMachine\My;
-$thumbprint=($myCert.Thumbprint | Out-String).Trim();
-$certStoreLoc = 'HKLM:\Software\Microsoft\Cryptography\Services\NTDS\SystemCertificates\My\Certificates';
-if (!(Test-Path $certStoreLoc)) {
-    New-Item $certStoreLoc -Force
-}
-Copy-Item -Path HKLM:\Software\Microsoft\SystemCertificates\My\Certificates\$thumbprint -Destination $certStoreLoc;
-
-"================================================================"
-"Uploading LDAPS Cert to Bucket..."
-"================================================================"
-# Save LDAPS Cert as a Base64 encoded DER certificate
-$derCert = "C:\Teradici\LdapsCert.der"
-$pemCert = "C:\Teradici\LdapsCert.pem"
-$myCertLoc = 'cert:\LocalMachine\My\' + $thumbprint
-Export-Certificate -Cert $myCertLoc -FilePath $derCert -Type CERT
-certutil -encode $derCert $pemCert
-
-# Upload to S3 Bucket
-msiexec.exe /i https://awscli.amazonaws.com/AWSCLIV2.msi /quiet /passive
-Write-S3Object -BucketName $BUCKET_NAME -File $pemCert -Key $LDAPS_CERT_FILENAME
-
-Remove-Item -Path $derCert
-Remove-Item -Path $pemCert
-
-"================================================================"
-"Delaying Active Directory Web Service (ADWS) start to avoid 1202 error..."
-"================================================================"
-sc.exe config ADWS start= delayed-auto 
-
-if (PCoIP-Agent-is-Installed) {
-    "--> PCoIP standard agent is already installed. Skipping..."
-} else {
-    PCoIP-Agent-Install
-}
-
-if ( -not [string]::IsNullOrEmpty("$PCOIP_REGISTRATION_CODE") ) {
-    PCoIP-Agent-Register
-}
-
-"================================================================"
-"Restarting computer..."
-"================================================================"
-Restart-Computer -Force
+# Copyright Teradici Corporation 2020-2022;  © Copyright 2022 HP Development Company, L.P.
+#
+# This source code is licensed under the MIT license found in the
+# LICENSE file in the root directory of this source tree.
+
+# Make sure this file has Windows line endings
+
+$BUCKET_NAME                 = "${bucket_name}"
+$CUSTOMER_MASTER_KEY_ID      = "${customer_master_key_id}"
+$LDAPS_CERT_FILENAME         = "${ldaps_cert_filename}"
+$PCOIP_AGENT_VERSION         = "${pcoip_agent_version}"
+$PCOIP_REGISTRATION_CODE     = "${pcoip_registration_code}"
+$TERADICI_DOWNLOAD_TOKEN     = "${teradici_download_token}"
+
+$LOG_FILE = "C:\Teradici\provisioning.log"
+
+$PCOIP_AGENT_LOCATION_URL = "https://dl.teradici.com/$TERADICI_DOWNLOAD_TOKEN/pcoip-agent/raw/names/pcoip-agent-standard-exe/versions/$PCOIP_AGENT_VERSION"
+$PCOIP_AGENT_FILENAME     = "pcoip-agent-standard_$PCOIP_AGENT_VERSION.exe"
+
+$DATA = New-Object "System.Collections.Generic.Dictionary[[String],[String]]"
+$DATA.Add("pcoip_registration_code", "$PCOIP_REGISTRATION_CODE")
+$DATA.Add("safe_mode_admin_password", "${safe_mode_admin_password}")
+
+# Retry function, defaults to trying for 5 minutes with 10 seconds intervals
+function Retry([scriptblock]$Action, $Interval = 10, $Attempts = 30) {
+    $Current_Attempt = 0
+
+    while ($true) {
+      $Current_Attempt++
+      $rc = $Action.Invoke()
+
+      if ($?) { return $rc }
+
+      if ($Current_Attempt -ge $Attempts) {
+          Write-Error "Failed after $Current_Attempt attempt(s)." -InformationAction Continue
+          Throw
+      }
+
+      Write-Information "Attempt $Current_Attempt failed. Retry in $Interval seconds..." -InformationAction Continue
+      Start-Sleep -Seconds $Interval
+    }
+}
+
+function Setup-CloudWatch {
+    "################################################################"
+    "Setting Up AWS CloudWatch..."
+    "################################################################"
+    Read-S3Object -BucketName $BUCKET_NAME -Key ${cloudwatch_setup_script} -File ${cloudwatch_setup_script}
+    powershell .\${cloudwatch_setup_script} C:\ProgramData\Teradici\PCoIPAgent\logs\pcoip_agent*.txt "%Y%m%d%H%M%S" `
+                                            C:\Teradici\provisioning.log "%Y%m%d%H%M%S"
+}
+
+function Decrypt-Credentials {
+    try {
+        "--> Decrypting safe_mode_admin_password..."
+        $ByteAry = [System.Convert]::FromBase64String("${safe_mode_admin_password}")
+        $MemStream = New-Object System.IO.MemoryStream($ByteAry, 0, $ByteAry.Length)
+        $DecryptResp = Invoke-KMSDecrypt -CiphertextBlob $MemStream
+        $StreamRead = New-Object System.IO.StreamReader($DecryptResp.Plaintext)
+        $DATA."safe_mode_admin_password" = $StreamRead.ReadToEnd()
+
+        "--> Decrypting pcoip_registration_code..."
+        $ByteAry = [System.Convert]::FromBase64String("${pcoip_registration_code}")
+        $MemStream = New-Object System.IO.MemoryStream($ByteAry, 0, $ByteAry.Length)
+        $DecryptResp = Invoke-KMSDecrypt -CiphertextBlob $MemStream
+        $StreamRead = New-Object System.IO.StreamReader($DecryptResp.Plaintext)
+        $DATA."pcoip_registration_code" = $StreamRead.ReadToEnd()
+    }
+    catch {
+        "--> ERROR: Failed to decrypt credentials: $_"
+        return $false
+    }
+}
+
+function PCoIP-Agent-is-Installed {
+    Get-Service "PCoIPAgent"
+    return $?
+}
+
+function PCoIP-Agent-Install {
+    "################################################################"
+    "Installing PCoIP standard agent..."
+    "################################################################"
+
+    $agentInstallerDLDirectory = "C:\Teradici"
+    $pcoipAgentInstallerUrl = $PCOIP_AGENT_LOCATION_URL + '/' + $PCOIP_AGENT_FILENAME
+    $destFile = $agentInstallerDLDirectory + '\' + $PCOIP_AGENT_FILENAME
+    $wc = New-Object System.Net.WebClient
+
+    "--> Downloading PCoIP standard agent from $pcoipAgentInstallerUrl..."
+    Retry -Action {$wc.DownloadFile($pcoipAgentInstallerUrl, $destFile)}
+    "--> Teradici PCoIP standard agent downloaded: $PCOIP_AGENT_FILENAME"
+
+    "--> Installing Teradici PCoIP standard agent..."
+    Start-Process -FilePath $destFile -ArgumentList "/S /nopostreboot _?$destFile" -PassThru -Wait
+
+    if (!(PCoIP-Agent-is-Installed)) {
+        "--> ERROR: Failed to install PCoIP standard agent."
+        exit 1
+    }
+
+    "--> Teradici PCoIP standard agent installed successfully."
+    $global:restart = $true
+}
+
+function PCoIP-Agent-Register {
+    "################################################################"
+    "Registering PCoIP agent..."
+    "################################################################"
+
+    cd 'C:\Program Files\Teradici\PCoIP Agent'
+
+    "--> Checking for existing PCoIP License..."
+    & .\pcoip-validate-license.ps1
+    if ( $LastExitCode -eq 0 ) {
+        "--> Found valid license."
+        return
+    }
+
+    # License registration may have intermittent failures
+    $Interval = 10
+    $Timeout = 600
+    $Elapsed = 0
+
+    do {
+        $Retry = $false
+        & .\pcoip-register-host.ps1 -RegistrationCode $DATA."pcoip_registration_code"
+        # the script already produces error message
+
+        if ( $LastExitCode -ne 0 ) {
+            if ($Elapsed -ge $Timeout) {
+                "--> ERROR: Failed to register PCoIP agent."
+                exit 1
+            }
+
+            "Retrying in $Interval seconds... (Timeout in $($Timeout-$Elapsed) seconds)"
+            $Retry = $true
+            Start-Sleep -Seconds $Interval
+            $Elapsed += $Interval
+        }
+    } while ($Retry)
+
+    "--> PCoIP agent registered successfully."
+}
+
+Start-Transcript -Path $LOG_FILE -Append -IncludeInvocationHeader
+
+# SSM agent creates ssm-user account on the managed node when SSM agent starts, 
+# but this account isn't created automatically on Windows Server domain controller.  
+# To connect to domain controller using SSM, we create ssm-user for the SSM agent. 
+# More info can be found at https://docs.aws.amazon.com/systems-manager/latest/userguide/session-manager-prerequisites.html
+
+if ([System.Convert]::ToBoolean("${aws_ssm_enable}")) {
+    "================================================================"
+    "Creating Local Account ssm-user For AWS Session Manager..."
+    "================================================================"
+    New-LocalUser -Name ssm-user -Description "local account for AWS Session Manager" -NoPassword
+    "--> Assigning ssm-user to Administrators group"
+    net localgroup "Administrators" "ssm-user" /add
+} 
+
+if ([System.Convert]::ToBoolean("${cloudwatch_enable}")) {
+    Setup-CloudWatch
+} 
+
+if ([string]::IsNullOrWhiteSpace("${customer_master_key_id}")) {
+    "--> Script is not using encryption for secrets."
+} else {
+    "--> Script is using encryption key ${customer_master_key_id} for secrets."
+    Decrypt-Credentials
+}
+
+$DomainName = "${domain_name}"
+$DomainMode = "7"
+$ForestMode = "7"
+$DatabasePath = "C:\Windows\NTDS"
+$SysvolPath = "C:\Windows\SYSVOL"
+$LogPath = "C:\Logs"
+
+"================================================================"
+"Installing AD-Domain-Services..."
+"================================================================"
+# Installs the AD DS server role and installs the AD DS and AD LDS server
+# administration tools, including GUI-based tools such as Active Directory Users
+# and Computers and command-line tools such as dcdia.exe. No reboot required.
+Install-WindowsFeature -Name AD-Domain-Services -IncludeManagementTools
+
+"================================================================"
+"Installing a new forest..."
+"================================================================"
+Install-ADDSForest -CreateDnsDelegation:$false `
+    -SafeModeAdministratorPassword (ConvertTo-SecureString $DATA."safe_mode_admin_password" -AsPlainText -Force) `
+    -DatabasePath $DatabasePath `
+    -SysvolPath $SysvolPath `
+    -DomainName $DomainName `
+    -DomainMode $DomainMode `
+    -ForestMode $ForestMode `
+    -InstallDNS:$true `
+    -NoRebootOnCompletion:$true `
+    -Force:$true
+
+"================================================================"
+"Configuring LDAPS..."
+"================================================================"
+$DnsName = $env:COMPUTERNAME + "." + $DomainName
+"--> Using DNS Name $DnsName..."
+$myCert = New-SelfSignedCertificate -DnsName $DnsName -CertStoreLocation cert:\LocalMachine\My;
+$thumbprint=($myCert.Thumbprint | Out-String).Trim();
+$certStoreLoc = 'HKLM:\Software\Microsoft\Cryptography\Services\NTDS\SystemCertificates\My\Certificates';
+if (!(Test-Path $certStoreLoc)) {
+    New-Item $certStoreLoc -Force
+}
+Copy-Item -Path HKLM:\Software\Microsoft\SystemCertificates\My\Certificates\$thumbprint -Destination $certStoreLoc;
+
+"================================================================"
+"Uploading LDAPS Cert to Bucket..."
+"================================================================"
+# Save LDAPS Cert as a Base64 encoded DER certificate
+$derCert = "C:\Teradici\LdapsCert.der"
+$pemCert = "C:\Teradici\LdapsCert.pem"
+$myCertLoc = 'cert:\LocalMachine\My\' + $thumbprint
+Export-Certificate -Cert $myCertLoc -FilePath $derCert -Type CERT
+certutil -encode $derCert $pemCert
+
+# Upload to S3 Bucket
+msiexec.exe /i https://awscli.amazonaws.com/AWSCLIV2.msi /quiet /passive
+Write-S3Object -BucketName $BUCKET_NAME -File $pemCert -Key $LDAPS_CERT_FILENAME
+
+Remove-Item -Path $derCert
+Remove-Item -Path $pemCert
+
+"================================================================"
+"Delaying Active Directory Web Service (ADWS) start to avoid 1202 error..."
+"================================================================"
+sc.exe config ADWS start= delayed-auto 
+
+if (PCoIP-Agent-is-Installed) {
+    "--> PCoIP standard agent is already installed. Skipping..."
+} else {
+    PCoIP-Agent-Install
+}
+
+if ( -not [string]::IsNullOrEmpty("$PCOIP_REGISTRATION_CODE") ) {
+    PCoIP-Agent-Register
+}
+
+"================================================================"
+"Restarting computer..."
+"================================================================"
+Restart-Computer -Force