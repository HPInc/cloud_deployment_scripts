--- conflicted
+++ resolved
@@ -49,17 +49,6 @@
   bucket = aws_s3_bucket.scripts.id
   key    = local.cloudwatch_setup_rpm_script
   source = "${path.module}/../../../shared/aws/${local.cloudwatch_setup_rpm_script}"
-<<<<<<< HEAD
-}
-
-resource "aws_s3_bucket_object" "cloudwatch-setup-deb-script" {
-  count = var.cloudwatch_enable ? 1 : 0
-
-  bucket = aws_s3_bucket.scripts.id
-  key    = local.cloudwatch_setup_deb_script
-  source = "${path.module}/../../../shared/aws/${local.cloudwatch_setup_deb_script}"
-=======
->>>>>>> 6fb2ac9c
 }
 
 resource "aws_s3_bucket_object" "cloudwatch-setup-win-script" {
@@ -167,15 +156,9 @@
   computers_dn                = "dc=${replace(var.domain_name, ".", ",dc=")}"
   users_dn                    = "dc=${replace(var.domain_name, ".", ",dc=")}"
 
-<<<<<<< HEAD
-  zone_list           = [data.aws_availability_zones.available_az.names[0]] # [aws_subnet.cac-subnet.availability_zone]
-  subnet_list         = var.public_subnet_ids # [aws_subnet.cac-subnet.id]
-  instance_count_list = [var.cac_instance_count]
-=======
   zone_list           = [data.aws_availability_zones.available_az.names[0]] # [aws_subnet.cas-connector-subnet.availability_zone]
   subnet_list         = var.public_subnet_ids # [aws_subnet.cas-connector-subnet.id]
   instance_count_list = [var.cas_connector_instance_count]
->>>>>>> 6fb2ac9c
 
   security_group_ids = [
     data.aws_security_group.default.id,
