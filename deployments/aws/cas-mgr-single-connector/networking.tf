/*
 * Copyright Teradici Corporation 2020-2021;  © Copyright 2022 HP Development Company, L.P.
 *
 * This source code is licensed under the MIT license found in the
 * LICENSE file in the root directory of this source tree.
 */

data "http" "myip" {
  url = "https://api.ipify.org"
}

data "aws_availability_zones" "available_az" {
  state            = "available"
  exclude_zone_ids = var.az_id_exclude_list
  filter {
    name   = "zone-type"
    values = ["availability-zone"]
  }
}

locals {
  myip = "${chomp(data.http.myip.body)}/32"
}

#resource "aws_vpc" "vpc" {
#  cidr_block           = var.vpc_cidr
#  enable_dns_support   = true
#  enable_dns_hostnames = false

#  tags = {
#    Name = "${local.prefix}${var.vpc_name}"
#  }
#}

#resource "aws_subnet" "dc-subnet" {
#  cidr_block        = var.dc_subnet_cidr
#  vpc_id            = aws_vpc.vpc.id
#  availability_zone = data.aws_availability_zones.available_az.names[0]

#  tags = {
#    Name = "${local.prefix}${var.dc_subnet_name}"
#  }
#}

#resource "aws_subnet" "cas-mgr-subnet" {
#  cidr_block        = var.cas_mgr_subnet_cidr
#  vpc_id            = aws_vpc.vpc.id
#  availability_zone = data.aws_availability_zones.available_az.names[0]

#  tags = {
#    Name = "${local.prefix}${var.cas_mgr_subnet_name}"
#  }
#}

<<<<<<< HEAD
#resource "aws_subnet" "cac-subnet" {
=======
#resource "aws_subnet" "cas-connectorc-subnet" {
>>>>>>> 6fb2ac9c
#  cidr_block        = var.cac_subnet_cidr
#  vpc_id            = aws_vpc.vpc.id
#  availability_zone = data.aws_availability_zones.available_az.names[0]

#  tags = {
<<<<<<< HEAD
#    Name = "${local.prefix}${var.cac_subnet_name}"
=======
#    Name = "${local.prefix}${var.cas-connectorc_subnet_name}"
>>>>>>> 6fb2ac9c
#  }
#}

#resource "aws_subnet" "ws-subnet" {
#  cidr_block        = var.ws_subnet_cidr
#  vpc_id            = aws_vpc.vpc.id
#  availability_zone = data.aws_availability_zones.available_az.names[0]

#  tags = {
#    Name = "${local.prefix}${var.ws_subnet_name}"
#  }
#}

#resource "aws_internet_gateway" "igw" {
#  vpc_id = aws_vpc.vpc.id

#  tags = {
#    Name = "${local.prefix}igw"
#  }
#}

resource "aws_eip" "nat-ip" {
  vpc      = true

  tags = {
    Name = "${local.prefix}nat-ip"
  }
}

#resource "aws_nat_gateway" "nat" {
#  allocation_id = aws_eip.nat-ip.id
<<<<<<< HEAD
#  subnet_id     = aws_subnet.cac-subnet.id
=======
#  subnet_id     = aws_subnet.cas-connectorc-subnet.id
>>>>>>> 6fb2ac9c

#  tags = {
#    Name = "${local.prefix}nat"
#  }

#  depends_on = [aws_internet_gateway.igw]
#}

#resource "aws_route_table" "public" {
#  vpc_id = aws_vpc.vpc.id

#  route {
#    cidr_block = "0.0.0.0/0"
#    gateway_id = aws_internet_gateway.igw.id
#  }

#  tags = {
#    Name = "${local.prefix}rt-public"
#  }
#}

#resource "aws_route_table" "private" {
#  vpc_id = aws_vpc.vpc.id

#  route {
#    cidr_block     = "0.0.0.0/0"
#    nat_gateway_id = aws_nat_gateway.nat.id
#  }

#  tags = {
#    Name = "${local.prefix}rt-private"
#  }
#}

#resource "aws_route_table_association" "rt-dc" {
#  subnet_id      = aws_subnet.dc-subnet.id
#  route_table_id = aws_route_table.public.id
#}

#resource "aws_route_table_association" "rt-cas-mgr" {
#  subnet_id      = aws_subnet.cas-mgr-subnet.id
#  route_table_id = aws_route_table.public.id
#}

<<<<<<< HEAD
#resource "aws_route_table_association" "rt-cac" {
#  subnet_id      = aws_subnet.cac-subnet.id
=======
#resource "aws_route_table_association" "rt-cas-connector" {
#  subnet_id      = aws_subnet.cas-connector-subnet.id
>>>>>>> 6fb2ac9c
#  route_table_id = aws_route_table.public.id
#}

#resource "aws_route_table_association" "rt-ws" {
#  subnet_id      = aws_subnet.ws-subnet.id
#  route_table_id = aws_route_table.private.id
#}

data "aws_security_group" "default" {
  name   = "default"
  vpc_id = var.vpc_id # aws_vpc.vpc.id
}

resource "aws_security_group" "allow-http" {
  name   = "allow-http"
  vpc_id = var.vpc_id # aws_vpc.vpc.id

  ingress {
    protocol    = "tcp"
    from_port   = 80
    to_port     = 80
    cidr_blocks = concat([local.myip], var.allowed_admin_cidrs)
  }

  ingress {
    protocol    = "tcp"
    from_port   = 443
    to_port     = 443
    cidr_blocks = concat([local.myip], var.allowed_admin_cidrs)
  }

  tags = {
    Name = "${local.prefix}secgrp-allow-http"
  }
}

resource "aws_security_group" "allow-ssh" {
  name   = "allow-ssh"
  vpc_id = var.vpc_id # aws_vpc.vpc.id

  ingress {
    protocol    = "tcp"
    from_port   = 22
    to_port     = 22
    cidr_blocks = concat([local.myip], var.allowed_admin_cidrs)
  }

  tags = {
    Name = "${local.prefix}secgrp-allow-ssh"
  }
}

resource "aws_security_group" "allow-rdp" {
  name   = "allow-rdp"
  vpc_id = var.vpc_id # aws_vpc.vpc.id

  ingress {
    protocol    = "tcp"
    from_port   = 3389
    to_port     = 3389
    cidr_blocks = concat([local.myip], var.allowed_admin_cidrs)
  }

  ingress {
    protocol    = "udp"
    from_port   = 3389
    to_port     = 3389
    cidr_blocks = concat([local.myip], var.allowed_admin_cidrs)
  }

  tags = {
    Name = "${local.prefix}secgrp-allow-rdp"
  }
}

resource "aws_security_group" "allow-winrm" {
  name   = "allow-winrm"
  vpc_id = var.vpc_id # aws_vpc.vpc.id

  ingress {
    protocol    = "tcp"
    from_port   = 5986
    to_port     = 5986
    cidr_blocks = concat([local.myip], var.allowed_admin_cidrs)
  }

  tags = {
    Name = "${local.prefix}secgrp-allow-winrm"
  }
}

# In the case of ICMP, from_port is ICMP type, to_port is ICMP code. Type 8
# Code 0 is Echo Request.
# https://docs.aws.amazon.com/AWSCloudFormation/latest/UserGuide/aws-properties-ec2-security-group-ingress.html
# https://www.iana.org/assignments/icmp-parameters/icmp-parameters.xhtml

resource "aws_security_group" "allow-icmp" {
  name   = "allow-icmp"
  vpc_id = var.vpc_id # aws_vpc.vpc.id

  ingress {
    protocol    = "icmp"
    from_port   = 8
    to_port     = 0
    cidr_blocks = concat([local.myip], var.allowed_admin_cidrs)
  }

  tags = {
    Name = "${local.prefix}secgrp-allow-icmp"
  }
}

resource "aws_security_group" "allow-pcoip" {
  name   = "allow-pcoip"
  vpc_id = var.vpc_id # aws_vpc.vpc.id

  ingress {
    protocol    = "tcp"
    from_port   = 443
    to_port     = 443
    cidr_blocks = var.allowed_client_cidrs
  }

  ingress {
    protocol    = "tcp"
    from_port   = 4172
    to_port     = 4172
    cidr_blocks = var.allowed_client_cidrs
  }

  ingress {
    protocol    = "udp"
    from_port   = 4172
    to_port     = 4172
    cidr_blocks = var.allowed_client_cidrs
  }

  tags = {
    Name = "${local.prefix}secgrp-allow-pcoip"
  }
}

### NOTE: Teradici CAC seems to need this resolver so it gets the _private_ IP for the
### DC when it tries to resolve the domain_name
resource "aws_route53_resolver_endpoint" "outbound" {
  name      = replace("${var.prefix}-${var.domain_name}-endpoint", ".", "-")
  direction = "OUTBOUND"

  security_group_ids = [
    data.aws_security_group.default.id,
  ]

  # NOTE: We need to ensure there are 2 AZs created, and that CAC and DC are in
  # separate subnets
  ip_address {
    subnet_id = var.public_subnet_ids[1]
    # subnet_id = aws_subnet.dc-subnet.id
  }

  # TODO: Terraform errors out with "ip_address: attribute supports 2 item as a
  # minimum, config has 1 declared" without the second ip_address block with a
  # different subnet.
  ip_address {
<<<<<<< HEAD
    subnet_id = var.public_subnet_ids[0]
    # subnet_id = aws_subnet.cac-subnet.id
=======
    # subnet_id = aws_subnet.cas-connector-subnet.id
    subnet_id = var.public_subnet_ids[0]
>>>>>>> 6fb2ac9c
  }

  tags = {
    Name = "${var.prefix}-${var.domain_name}-endpoint"
  }
}

resource "aws_route53_resolver_rule" "rule" {
  domain_name = var.domain_name
  name        = replace("${var.prefix}-${var.domain_name}-forwarder", ".", "-")

  rule_type            = "FORWARD"
  resolver_endpoint_id = aws_route53_resolver_endpoint.outbound.id

  target_ip {
    ip = module.dc.internal-ip
  }

  tags = {
    Name = "${var.prefix}-${var.domain_name}-rule"
  } 
}

resource "aws_route53_resolver_rule_association" "association" {
  resolver_rule_id = aws_route53_resolver_rule.rule.id
  vpc_id           = var.vpc_id # aws_vpc.vpc.id
}<|MERGE_RESOLUTION|>--- conflicted
+++ resolved
@@ -52,21 +52,13 @@
 #  }
 #}
 
-<<<<<<< HEAD
-#resource "aws_subnet" "cac-subnet" {
-=======
 #resource "aws_subnet" "cas-connectorc-subnet" {
->>>>>>> 6fb2ac9c
 #  cidr_block        = var.cac_subnet_cidr
 #  vpc_id            = aws_vpc.vpc.id
 #  availability_zone = data.aws_availability_zones.available_az.names[0]
 
 #  tags = {
-<<<<<<< HEAD
-#    Name = "${local.prefix}${var.cac_subnet_name}"
-=======
 #    Name = "${local.prefix}${var.cas-connectorc_subnet_name}"
->>>>>>> 6fb2ac9c
 #  }
 #}
 
@@ -98,11 +90,7 @@
 
 #resource "aws_nat_gateway" "nat" {
 #  allocation_id = aws_eip.nat-ip.id
-<<<<<<< HEAD
-#  subnet_id     = aws_subnet.cac-subnet.id
-=======
 #  subnet_id     = aws_subnet.cas-connectorc-subnet.id
->>>>>>> 6fb2ac9c
 
 #  tags = {
 #    Name = "${local.prefix}nat"
@@ -147,13 +135,8 @@
 #  route_table_id = aws_route_table.public.id
 #}
 
-<<<<<<< HEAD
-#resource "aws_route_table_association" "rt-cac" {
-#  subnet_id      = aws_subnet.cac-subnet.id
-=======
 #resource "aws_route_table_association" "rt-cas-connector" {
 #  subnet_id      = aws_subnet.cas-connector-subnet.id
->>>>>>> 6fb2ac9c
 #  route_table_id = aws_route_table.public.id
 #}
 
@@ -317,13 +300,8 @@
   # minimum, config has 1 declared" without the second ip_address block with a
   # different subnet.
   ip_address {
-<<<<<<< HEAD
-    subnet_id = var.public_subnet_ids[0]
-    # subnet_id = aws_subnet.cac-subnet.id
-=======
     # subnet_id = aws_subnet.cas-connector-subnet.id
     subnet_id = var.public_subnet_ids[0]
->>>>>>> 6fb2ac9c
   }
 
   tags = {
