--- conflicted
+++ resolved
@@ -172,15 +172,9 @@
   default     = "60"
 }
 
-<<<<<<< HEAD
 variable "awc_ami_owner" {
   description = "Owner of AMI for the Anyware Connector"
   default     = "792107900819"
-=======
-variable "cac_ami_name" {
-  description = "Name of the AMI to create Cloud Access Connector from"
-  default = "ubuntu/images/hvm-ssd/ubuntu-bionic-18.04-amd64-server-20221018"
->>>>>>> ea5e0c5c
 }
 
 variable "awc_ami_name" {
