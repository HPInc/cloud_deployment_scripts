--- conflicted
+++ resolved
@@ -102,14 +102,11 @@
 variable "dc_ami_name" {
   description = "Name of the Windows AMI to create workstation from"
   default     = "Windows_Server-2019-English-Full-Base-2023.02.15"
-<<<<<<< HEAD
-=======
 }
 
 variable "dc_pcoip_agent_install" {
   description = "Install PCoIP agent on Domain Controller"
   default     = false
->>>>>>> 1edda8fd
 }
 
 variable "dc_pcoip_agent_version" {
@@ -298,20 +295,9 @@
   default     = "50"
 }
 
-<<<<<<< HEAD
 variable "awc_ami_owner" {
   description = "Owner of AMI for the Anyware Connector"
   default     = "792107900819"
-=======
-variable "cac_ami_owner" {
-  description = "Owner of AMI for the Cloud Access Connector"
-  default     = "099720109477"
-}
-
-variable "cac_ami_name" {
-  description = "Name of the AMI to create Cloud Access Connector from"
-  default = "ubuntu/images/hvm-ssd/ubuntu-bionic-18.04-amd64-server-20230302"
->>>>>>> 1edda8fd
 }
 
 variable "awc_ami_name" {
