/*
 * Copyright Teradici Corporation 2020-2021;  © Copyright 2022 HP Development Company, L.P.
 *
 * This source code is licensed under the MIT license found in the
 * LICENSE file in the root directory of this source tree.
 */

locals {
  prefix      = var.prefix != "" ? "${var.prefix}-" : ""
  bucket_name = "${local.prefix}pcoip-scripts-${random_id.bucket-name.hex}"
  # Name of Anyware Manager deployment service account key file in bucket
  admin_ssh_key_name          = "${local.prefix}${var.admin_ssh_key_name}"
  awm_deployment_sa_file      = "awm-deployment-sa-key.json"
  awm_aws_credentials_file    = "awm-aws-credentials.ini"
  cloudwatch_setup_rpm_script = "cloudwatch_setup_rpm.sh"
  cloudwatch_setup_win_script = "cloudwatch_setup_win.ps1"
  ldaps_cert_filename         = "ldaps_cert.pem"
}

resource "aws_key_pair" "anyware_admin" {
  key_name   = local.admin_ssh_key_name
  public_key = file(var.admin_ssh_pub_key_file)
}

resource "random_id" "bucket-name" {
  byte_length = 3
}

resource "aws_s3_bucket" "scripts" {
  bucket        = local.bucket_name
  force_destroy = true

  tags = {
    Name = local.bucket_name
  }
}

resource "aws_s3_bucket_acl" "scripts" {
  bucket = aws_s3_bucket.scripts.id
  acl    = "private"
}

resource "aws_s3_object" "awm_aws_credentials_file" {
  bucket = aws_s3_bucket.scripts.bucket
  key    = local.awm_aws_credentials_file
  source = var.awm_aws_credentials_file
}

resource "aws_s3_object" "cloudwatch-setup-rpm-script" {
  count = var.cloudwatch_enable ? 1 : 0

  bucket = aws_s3_bucket.scripts.id
  key    = local.cloudwatch_setup_rpm_script
  source = "../../../shared/aws/${local.cloudwatch_setup_rpm_script}"
}

resource "aws_s3_object" "cloudwatch-setup-win-script" {
  count = var.cloudwatch_enable ? 1 : 0

  bucket = aws_s3_bucket.scripts.id
  key    = local.cloudwatch_setup_win_script
  source = "../../../shared/aws/${local.cloudwatch_setup_win_script}"
}

module "dc" {
  source = "../../../modules/aws/dc"

  prefix = var.prefix

  pcoip_agent_install     = var.dc_pcoip_agent_install
  pcoip_agent_version     = var.dc_pcoip_agent_version
  pcoip_registration_code = var.pcoip_registration_code
  teradici_download_token = var.teradici_download_token

  customer_master_key_id      = var.customer_master_key_id
  domain_name                 = var.domain_name
  admin_password              = var.dc_admin_password
  safe_mode_admin_password    = var.safe_mode_admin_password
  ad_service_account_username = var.ad_service_account_username
  ad_service_account_password = var.ad_service_account_password
  domain_users_list           = var.domain_users_list
  ldaps_cert_filename         = local.ldaps_cert_filename

  bucket_name        = aws_s3_bucket.scripts.id
  subnet             = aws_subnet.dc-subnet.id
  security_group_ids = [
    aws_security_group.allow-internal.id,
    aws_security_group.allow-rdp.id,
    aws_security_group.allow-winrm.id,
    aws_security_group.allow-icmp.id,
  ]

  instance_type = var.dc_instance_type
  disk_size_gb  = var.dc_disk_size_gb

  ami_owner = var.dc_ami_owner
  ami_name  = var.dc_ami_name

  aws_ssm_enable = var.aws_ssm_enable

  cloudwatch_enable       = var.cloudwatch_enable
  cloudwatch_setup_script = local.cloudwatch_setup_win_script
}

module "awm" {
  source = "../../../modules/aws/awm"

  prefix = var.prefix

  aws_region              = var.aws_region
  customer_master_key_id  = var.customer_master_key_id
  pcoip_registration_code = var.pcoip_registration_code
  awm_admin_password      = var.awm_admin_password
  teradici_download_token = var.teradici_download_token

  bucket_name              = aws_s3_bucket.scripts.id
  awm_aws_credentials_file = local.awm_aws_credentials_file
  awm_deployment_sa_file   = local.awm_deployment_sa_file

  subnet             = aws_subnet.awm-subnet.id
  security_group_ids = [
    aws_security_group.allow-internal.id,
    aws_security_group.allow-http.id,
    aws_security_group.allow-ssh.id,
    aws_security_group.allow-icmp.id,
  ]

  instance_type = var.awm_instance_type
  disk_size_gb  = var.awm_disk_size_gb

  ami_owner = var.awm_ami_owner
  ami_name  = var.awm_ami_name

  admin_ssh_key_name = local.admin_ssh_key_name

  aws_ssm_enable = var.aws_ssm_enable

  cloudwatch_enable       = var.cloudwatch_enable
  cloudwatch_setup_script = local.cloudwatch_setup_rpm_script
}

resource "aws_lb" "awc-alb" {
  name               = "${local.prefix}awc-alb"
  internal           = false
  load_balancer_type = "application"
<<<<<<< HEAD
  subnets            = aws_subnet.awc-subnets[*].id
  security_groups    = [
    data.aws_security_group.default.id,
=======
  security_groups = [
    aws_security_group.allow-internal.id,
>>>>>>> 1edda8fd
    aws_security_group.allow-ssh.id,
    aws_security_group.allow-icmp.id,
    aws_security_group.allow-pcoip.id,
  ]
}

resource "aws_lb_target_group" "awc-tg" {
  name        = "${local.prefix}awc-tg"
  port        = 443
  protocol    = "HTTPS"
  target_type = "instance"
  vpc_id      = aws_vpc.vpc.id

  stickiness {
    type = "lb_cookie"
  }

  health_check {
    path     = var.awc_health_check["path"]
    protocol = var.awc_health_check["protocol"]
    port     = var.awc_health_check["port"]
    interval = var.awc_health_check["interval_sec"]
    timeout  = var.awc_health_check["timeout_sec"]
    matcher  = "200"
  }
}

resource "tls_private_key" "tls-key" {
  count = var.tls_key == "" ? 1 : 0

  algorithm = "RSA"
  rsa_bits  = "2048"
}

resource "tls_self_signed_cert" "tls-cert" {
  count = var.tls_cert == "" ? 1 : 0

  private_key_pem = tls_private_key.tls-key[0].private_key_pem

  subject {
    common_name = var.domain_name
  }

  validity_period_hours = 8760

  allowed_uses = [
    "key_encipherment",
    "cert_signing",
  ]
}

resource "aws_acm_certificate" "tls-cert" {
  private_key      = var.tls_key == "" ? tls_private_key.tls-key[0].private_key_pem : file(var.tls_key)
  certificate_body = var.tls_cert == "" ? tls_self_signed_cert.tls-cert[0].cert_pem : file(var.tls_cert)

  lifecycle {
    create_before_destroy = true
  }

  tags = {
    Name = "${local.prefix}tls-cert"
  }
}

resource "aws_lb_listener" "alb-listener" {
  load_balancer_arn = aws_lb.awc-alb.arn
  port              = 443
  protocol          = "HTTPS"
  certificate_arn   = aws_acm_certificate.tls-cert.arn

  default_action {
    type             = "forward"
    target_group_arn = aws_lb_target_group.awc-tg.arn
  }
}

module "awc" {
  source = "../../../modules/aws/awc"

  prefix = var.prefix

  awm_deployment_sa_file    = local.awm_deployment_sa_file
  aws_region                = var.aws_region
  awc_flag_manager_insecure = true
  customer_master_key_id    = var.customer_master_key_id
  manager_url               = "https://${module.awm.internal-ip}"

  domain_name                 = var.domain_name
  domain_controller_ip        = module.dc.internal-ip
  ad_service_account_username = var.ad_service_account_username
  ad_service_account_password = var.ad_service_account_password
  ldaps_cert_filename         = local.ldaps_cert_filename
  computers_dn                = "dc=${replace(var.domain_name, ".", ",dc=")}"
  users_dn                    = "dc=${replace(var.domain_name, ".", ",dc=")}"

  zone_list           = aws_subnet.awc-subnets[*].availability_zone
  subnet_list         = aws_subnet.awc-subnets[*].id
  instance_count_list = var.awc_instance_count_list

  security_group_ids = [
    aws_security_group.allow-internal.id,
    aws_security_group.allow-ssh.id,
    aws_security_group.allow-icmp.id,
    aws_security_group.allow-pcoip.id,
  ]

  bucket_name   = aws_s3_bucket.scripts.id
  instance_type = var.awc_instance_type
  disk_size_gb  = var.awc_disk_size_gb

  ami_owner = var.awc_ami_owner
  ami_name  = var.awc_ami_name

  teradici_download_token = var.teradici_download_token

  admin_ssh_key_name = local.admin_ssh_key_name

  awc_extra_install_flags = var.awc_extra_install_flags

  aws_ssm_enable          = var.aws_ssm_enable
  cloudwatch_enable       = var.cloudwatch_enable
  cloudwatch_setup_script = local.cloudwatch_setup_rpm_script

  centos_gfx_instance_count = var.centos_gfx_instance_count
  centos_std_instance_count = var.centos_std_instance_count
  win_gfx_instance_count    = var.win_gfx_instance_count
  win_std_instance_count    = var.win_std_instance_count
}

resource "aws_lb_target_group_attachment" "awc-tg-attachment" {
  count = length(module.awc.instance-id)

  target_group_arn = aws_lb_target_group.awc-tg.arn
  target_id        = module.awc.instance-id[count.index]
  port             = 443
}

module "win-gfx" {
  source = "../../../modules/aws/win-gfx"

  prefix = var.prefix

  aws_region             = var.aws_region
  customer_master_key_id = var.customer_master_key_id

  pcoip_registration_code = var.pcoip_registration_code
  teradici_download_token = var.teradici_download_token
  pcoip_agent_version     = var.win_gfx_pcoip_agent_version

  domain_name                 = var.domain_name
  admin_password              = var.dc_admin_password
  ad_service_account_username = var.ad_service_account_username
  ad_service_account_password = var.ad_service_account_password

  bucket_name        = aws_s3_bucket.scripts.id
  subnet             = aws_subnet.ws-subnet.id
  enable_public_ip   = var.enable_workstation_public_ip
  security_group_ids = [
    aws_security_group.allow-internal.id,
    aws_security_group.allow-icmp.id,
    aws_security_group.allow-rdp.id,
  ]

  idle_shutdown_cpu_utilization              = var.idle_shutdown_cpu_utilization
  idle_shutdown_enable                       = var.idle_shutdown_enable
  idle_shutdown_minutes_idle_before_shutdown = var.idle_shutdown_minutes_idle_before_shutdown
  idle_shutdown_polling_interval_minutes     = var.idle_shutdown_polling_interval_minutes

  instance_count = var.win_gfx_instance_count
  instance_name  = var.win_gfx_instance_name
  instance_type  = var.win_gfx_instance_type
  disk_size_gb   = var.win_gfx_disk_size_gb

  ami_owner = var.win_gfx_ami_owner
  ami_name  = var.win_gfx_ami_name

  aws_ssm_enable = var.aws_ssm_enable

  cloudwatch_enable       = var.cloudwatch_enable
  cloudwatch_setup_script = local.cloudwatch_setup_win_script

  depends_on = [aws_nat_gateway.nat]
}

module "win-std" {
  source = "../../../modules/aws/win-std"

  prefix = var.prefix

  aws_region             = var.aws_region
  customer_master_key_id = var.customer_master_key_id

  pcoip_registration_code = var.pcoip_registration_code
  teradici_download_token = var.teradici_download_token
  pcoip_agent_version     = var.win_std_pcoip_agent_version

  domain_name                 = var.domain_name
  admin_password              = var.dc_admin_password
  ad_service_account_username = var.ad_service_account_username
  ad_service_account_password = var.ad_service_account_password

  bucket_name        = aws_s3_bucket.scripts.id
  subnet             = aws_subnet.ws-subnet.id
  enable_public_ip   = var.enable_workstation_public_ip
  security_group_ids = [
    aws_security_group.allow-internal.id,
    aws_security_group.allow-icmp.id,
    aws_security_group.allow-rdp.id,
  ]

  idle_shutdown_cpu_utilization              = var.idle_shutdown_cpu_utilization
  idle_shutdown_enable                       = var.idle_shutdown_enable
  idle_shutdown_minutes_idle_before_shutdown = var.idle_shutdown_minutes_idle_before_shutdown
  idle_shutdown_polling_interval_minutes     = var.idle_shutdown_polling_interval_minutes

  instance_count = var.win_std_instance_count
  instance_name  = var.win_std_instance_name
  instance_type  = var.win_std_instance_type
  disk_size_gb   = var.win_std_disk_size_gb

  ami_owner = var.win_std_ami_owner
  ami_name  = var.win_std_ami_name

  aws_ssm_enable = var.aws_ssm_enable

  cloudwatch_enable       = var.cloudwatch_enable
  cloudwatch_setup_script = local.cloudwatch_setup_win_script

  depends_on = [aws_nat_gateway.nat]
}

module "centos-gfx" {
  source = "../../../modules/aws/centos-gfx"

  prefix = var.prefix

  aws_region             = var.aws_region
  customer_master_key_id = var.customer_master_key_id

  pcoip_registration_code = var.pcoip_registration_code
  teradici_download_token = var.teradici_download_token

  domain_name                 = var.domain_name
  domain_controller_ip        = module.dc.internal-ip
  ad_service_account_username = var.ad_service_account_username
  ad_service_account_password = var.ad_service_account_password

  bucket_name        = aws_s3_bucket.scripts.id
  subnet             = aws_subnet.ws-subnet.id
  enable_public_ip   = var.enable_workstation_public_ip
  security_group_ids = [
    aws_security_group.allow-internal.id,
    aws_security_group.allow-icmp.id,
    aws_security_group.allow-ssh.id,
  ]

  auto_logoff_cpu_utilization            = var.auto_logoff_cpu_utilization
  auto_logoff_enable                     = var.auto_logoff_enable
  auto_logoff_minutes_idle_before_logoff = var.auto_logoff_minutes_idle_before_logoff
  auto_logoff_polling_interval_minutes   = var.auto_logoff_polling_interval_minutes

  idle_shutdown_cpu_utilization              = var.idle_shutdown_cpu_utilization
  idle_shutdown_enable                       = var.idle_shutdown_enable
  idle_shutdown_minutes_idle_before_shutdown = var.idle_shutdown_minutes_idle_before_shutdown
  idle_shutdown_polling_interval_minutes     = var.idle_shutdown_polling_interval_minutes

  instance_count = var.centos_gfx_instance_count
  instance_name  = var.centos_gfx_instance_name
  instance_type  = var.centos_gfx_instance_type
  disk_size_gb   = var.centos_gfx_disk_size_gb

  ami_owner = var.centos_gfx_ami_owner
  ami_name  = var.centos_gfx_ami_name

  admin_ssh_key_name = local.admin_ssh_key_name

  aws_ssm_enable = var.aws_ssm_enable

  cloudwatch_enable       = var.cloudwatch_enable
  cloudwatch_setup_script = local.cloudwatch_setup_rpm_script

  depends_on = [aws_nat_gateway.nat]
}

module "centos-std" {
  source = "../../../modules/aws/centos-std"

  prefix = var.prefix

  aws_region             = var.aws_region
  customer_master_key_id = var.customer_master_key_id

  pcoip_registration_code = var.pcoip_registration_code
  teradici_download_token = var.teradici_download_token

  domain_name                 = var.domain_name
  domain_controller_ip        = module.dc.internal-ip
  ad_service_account_username = var.ad_service_account_username
  ad_service_account_password = var.ad_service_account_password

  bucket_name        = aws_s3_bucket.scripts.id
  subnet             = aws_subnet.ws-subnet.id
  enable_public_ip   = var.enable_workstation_public_ip
  security_group_ids = [
    aws_security_group.allow-internal.id,
    aws_security_group.allow-icmp.id,
    aws_security_group.allow-ssh.id,
  ]

  auto_logoff_cpu_utilization            = var.auto_logoff_cpu_utilization
  auto_logoff_enable                     = var.auto_logoff_enable
  auto_logoff_minutes_idle_before_logoff = var.auto_logoff_minutes_idle_before_logoff
  auto_logoff_polling_interval_minutes   = var.auto_logoff_polling_interval_minutes

  idle_shutdown_cpu_utilization              = var.idle_shutdown_cpu_utilization
  idle_shutdown_enable                       = var.idle_shutdown_enable
  idle_shutdown_minutes_idle_before_shutdown = var.idle_shutdown_minutes_idle_before_shutdown
  idle_shutdown_polling_interval_minutes     = var.idle_shutdown_polling_interval_minutes

  instance_count = var.centos_std_instance_count
  instance_name  = var.centos_std_instance_name
  instance_type  = var.centos_std_instance_type
  disk_size_gb   = var.centos_std_disk_size_gb

  ami_owner = var.centos_std_ami_owner
  ami_name  = var.centos_std_ami_name

  admin_ssh_key_name = local.admin_ssh_key_name

  aws_ssm_enable = var.aws_ssm_enable

  cloudwatch_enable       = var.cloudwatch_enable
  cloudwatch_setup_script = local.cloudwatch_setup_rpm_script

  depends_on = [aws_nat_gateway.nat]
}<|MERGE_RESOLUTION|>--- conflicted
+++ resolved
@@ -143,14 +143,9 @@
   name               = "${local.prefix}awc-alb"
   internal           = false
   load_balancer_type = "application"
-<<<<<<< HEAD
   subnets            = aws_subnet.awc-subnets[*].id
   security_groups    = [
-    data.aws_security_group.default.id,
-=======
-  security_groups = [
-    aws_security_group.allow-internal.id,
->>>>>>> 1edda8fd
+    aws_security_group.allow-internal.id,
     aws_security_group.allow-ssh.id,
     aws_security_group.allow-icmp.id,
     aws_security_group.allow-pcoip.id,
