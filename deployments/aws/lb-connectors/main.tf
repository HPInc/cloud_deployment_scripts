/*
 * Copyright Teradici Corporation 2020-2021;  © Copyright 2022 HP Development Company, L.P.
 *
 * This source code is licensed under the MIT license found in the
 * LICENSE file in the root directory of this source tree.
 */

locals {
  prefix      = var.prefix != "" ? "${var.prefix}-" : ""
  bucket_name = "${local.prefix}pcoip-scripts-${random_id.bucket-name.hex}"
  # Name of Anyware Manager deployment service account key file in bucket
  awm_deployment_sa_file = "awm-deployment-sa-key.json"
  admin_ssh_key_name     = "${local.prefix}${var.admin_ssh_key_name}"

  cloudwatch_setup_rpm_script = "cloudwatch_setup_rpm.sh"
  cloudwatch_setup_win_script = "cloudwatch_setup_win.ps1"
  ldaps_cert_filename         = "ldaps_cert.pem"
}

resource "aws_key_pair" "anyware_admin" {
  key_name   = local.admin_ssh_key_name
  public_key = file(var.admin_ssh_pub_key_file)
}

resource "random_id" "bucket-name" {
  byte_length = 3
}

resource "aws_s3_bucket" "scripts" {
  bucket        = local.bucket_name
  force_destroy = true

  tags = {
    Name = local.bucket_name
  }
}

resource "aws_s3_bucket_acl" "scripts" {
  bucket = aws_s3_bucket.scripts.id
  acl    = "private"
}

resource "aws_s3_object" "awm-deployment-sa-file" {
  bucket = aws_s3_bucket.scripts.id
  key    = local.awm_deployment_sa_file
  source = var.awm_deployment_sa_file
}

resource "aws_s3_object" "cloudwatch-setup-rpm-script" {
  count = var.cloudwatch_enable ? 1 : 0

  bucket = aws_s3_bucket.scripts.id
  key    = local.cloudwatch_setup_rpm_script
  source = "../../../shared/aws/${local.cloudwatch_setup_rpm_script}"
}

resource "aws_s3_object" "cloudwatch-setup-win-script" {
  count = var.cloudwatch_enable ? 1 : 0

  bucket = aws_s3_bucket.scripts.id
  key    = local.cloudwatch_setup_win_script
  source = "../../../shared/aws/${local.cloudwatch_setup_win_script}"
}

module "dc" {
  source = "../../../modules/aws/dc"

  prefix = var.prefix

  pcoip_agent_install     = var.dc_pcoip_agent_install
  pcoip_agent_version     = var.dc_pcoip_agent_version
  pcoip_registration_code = var.pcoip_registration_code
  teradici_download_token = var.teradici_download_token

  customer_master_key_id      = var.customer_master_key_id
  domain_name                 = var.domain_name
  admin_password              = var.dc_admin_password
  safe_mode_admin_password    = var.safe_mode_admin_password
  ad_service_account_username = var.ad_service_account_username
  ad_service_account_password = var.ad_service_account_password
  domain_users_list           = var.domain_users_list
  ldaps_cert_filename         = local.ldaps_cert_filename

  bucket_name        = aws_s3_bucket.scripts.id
  subnet             = aws_subnet.dc-subnet.id
  security_group_ids = [
    aws_security_group.allow-internal.id,
    aws_security_group.allow-rdp.id,
    aws_security_group.allow-winrm.id,
    aws_security_group.allow-icmp.id,
  ]

  instance_type = var.dc_instance_type
  disk_size_gb  = var.dc_disk_size_gb

  ami_owner = var.dc_ami_owner
  ami_name  = var.dc_ami_name

  aws_ssm_enable = var.aws_ssm_enable

  cloudwatch_enable       = var.cloudwatch_enable
  cloudwatch_setup_script = local.cloudwatch_setup_win_script
}

resource "aws_lb" "awc-alb" {
  name               = "${local.prefix}awc-alb"
  internal           = false
  load_balancer_type = "application"
<<<<<<< HEAD
  security_groups    = [
    data.aws_security_group.default.id,
=======
  security_groups = [
    aws_security_group.allow-internal.id,
>>>>>>> 1edda8fd
    aws_security_group.allow-ssh.id,
    aws_security_group.allow-icmp.id,
    aws_security_group.allow-pcoip.id,
  ]
  subnets = aws_subnet.awc-subnets[*].id
}

resource "aws_lb_target_group" "awc-tg" {
  name        = "${local.prefix}awc-tg"
  port        = 443
  protocol    = "HTTPS"
  target_type = "instance"
  vpc_id      = aws_vpc.vpc.id

  stickiness {
    type = "lb_cookie"
  }

  health_check {
    path     = var.awc_health_check["path"]
    protocol = var.awc_health_check["protocol"]
    port     = var.awc_health_check["port"]
    interval = var.awc_health_check["interval_sec"]
    timeout  = var.awc_health_check["timeout_sec"]
    matcher  = "200"
  }
}

resource "tls_private_key" "tls-key" {
  count = var.tls_key == "" ? 1 : 0

  algorithm = "RSA"
  rsa_bits  = "2048"
}

resource "tls_self_signed_cert" "tls-cert" {
  count = var.tls_cert == "" ? 1 : 0

  private_key_pem = tls_private_key.tls-key[0].private_key_pem

  subject {
    common_name = var.domain_name
  }

  validity_period_hours = 8760

  allowed_uses = [
    "key_encipherment",
    "cert_signing",
  ]
}

resource "aws_acm_certificate" "tls-cert" {
  private_key      = var.tls_key == "" ? tls_private_key.tls-key[0].private_key_pem : file(var.tls_key)
  certificate_body = var.tls_cert == "" ? tls_self_signed_cert.tls-cert[0].cert_pem : file(var.tls_cert)

  lifecycle {
    create_before_destroy = true
  }

  tags = {
    Name = "${local.prefix}tls-cert"
  }
}

resource "aws_lb_listener" "alb-listener" {
  load_balancer_arn = aws_lb.awc-alb.arn
  port              = 443
  protocol          = "HTTPS"
  certificate_arn   = aws_acm_certificate.tls-cert.arn

  default_action {
    type             = "forward"
    target_group_arn = aws_lb_target_group.awc-tg.arn
  }
}

module "awc" {
  source = "../../../modules/aws/awc"

  prefix = var.prefix

  awm_deployment_sa_file    = local.awm_deployment_sa_file
  aws_region                = var.aws_region
  awc_flag_manager_insecure = var.awc_flag_manager_insecure
  customer_master_key_id    = var.customer_master_key_id
  manager_url               = var.manager_url

  domain_name                 = var.domain_name
  domain_controller_ip        = module.dc.internal-ip
  ad_service_account_username = var.ad_service_account_username
  ad_service_account_password = var.ad_service_account_password
  ldaps_cert_filename         = local.ldaps_cert_filename
  computers_dn                = "dc=${replace(var.domain_name, ".", ",dc=")}"
  users_dn                    = "dc=${replace(var.domain_name, ".", ",dc=")}"

  zone_list           = aws_subnet.awc-subnets[*].availability_zone
  subnet_list         = aws_subnet.awc-subnets[*].id
  instance_count_list = var.awc_instance_count_list

  security_group_ids = [
    aws_security_group.allow-internal.id,
    aws_security_group.allow-ssh.id,
    aws_security_group.allow-icmp.id,
    aws_security_group.allow-pcoip.id,
  ]

  bucket_name   = aws_s3_bucket.scripts.id
  instance_type = var.awc_instance_type
  disk_size_gb  = var.awc_disk_size_gb

  ami_owner = var.awc_ami_owner
  ami_name  = var.awc_ami_name

  teradici_download_token = var.teradici_download_token

  admin_ssh_key_name = local.admin_ssh_key_name

  awc_extra_install_flags = var.awc_extra_install_flags

  aws_ssm_enable          = var.aws_ssm_enable
  cloudwatch_enable       = var.cloudwatch_enable
  cloudwatch_setup_script = local.cloudwatch_setup_rpm_script

  centos_gfx_instance_count = var.centos_gfx_instance_count
  centos_std_instance_count = var.centos_std_instance_count
  win_gfx_instance_count    = var.win_gfx_instance_count
  win_std_instance_count    = var.win_std_instance_count
}

resource "aws_lb_target_group_attachment" "awc-tg-attachment" {
  count = length(module.awc.instance-id)

  target_group_arn = aws_lb_target_group.awc-tg.arn
  target_id        = module.awc.instance-id[count.index]
  port             = 443
}

module "win-gfx" {
  source = "../../../modules/aws/win-gfx"

  prefix = var.prefix

  aws_region             = var.aws_region
  customer_master_key_id = var.customer_master_key_id

  pcoip_registration_code = var.pcoip_registration_code
  teradici_download_token = var.teradici_download_token
  pcoip_agent_version     = var.win_gfx_pcoip_agent_version

  domain_name                 = var.domain_name
  admin_password              = var.dc_admin_password
  ad_service_account_username = var.ad_service_account_username
  ad_service_account_password = var.ad_service_account_password

  bucket_name        = aws_s3_bucket.scripts.id
  subnet             = aws_subnet.ws-subnet.id
  enable_public_ip   = var.enable_workstation_public_ip
  security_group_ids = [
    aws_security_group.allow-internal.id,
    aws_security_group.allow-icmp.id,
    aws_security_group.allow-rdp.id,
  ]

  idle_shutdown_cpu_utilization              = var.idle_shutdown_cpu_utilization
  idle_shutdown_enable                       = var.idle_shutdown_enable
  idle_shutdown_minutes_idle_before_shutdown = var.idle_shutdown_minutes_idle_before_shutdown
  idle_shutdown_polling_interval_minutes     = var.idle_shutdown_polling_interval_minutes

  instance_count = var.win_gfx_instance_count
  instance_name  = var.win_gfx_instance_name
  instance_type  = var.win_gfx_instance_type
  disk_size_gb   = var.win_gfx_disk_size_gb

  ami_owner = var.win_gfx_ami_owner
  ami_name  = var.win_gfx_ami_name

  aws_ssm_enable = var.aws_ssm_enable

  cloudwatch_enable       = var.cloudwatch_enable
  cloudwatch_setup_script = local.cloudwatch_setup_win_script

  depends_on = [aws_nat_gateway.nat]
}

module "win-std" {
  source = "../../../modules/aws/win-std"

  prefix = var.prefix

  aws_region             = var.aws_region
  customer_master_key_id = var.customer_master_key_id

  pcoip_registration_code = var.pcoip_registration_code
  teradici_download_token = var.teradici_download_token
  pcoip_agent_version     = var.win_std_pcoip_agent_version

  domain_name                 = var.domain_name
  admin_password              = var.dc_admin_password
  ad_service_account_username = var.ad_service_account_username
  ad_service_account_password = var.ad_service_account_password

  bucket_name        = aws_s3_bucket.scripts.id
  subnet             = aws_subnet.ws-subnet.id
  enable_public_ip   = var.enable_workstation_public_ip
  security_group_ids = [
    aws_security_group.allow-internal.id,
    aws_security_group.allow-icmp.id,
    aws_security_group.allow-rdp.id,
  ]

  idle_shutdown_cpu_utilization              = var.idle_shutdown_cpu_utilization
  idle_shutdown_enable                       = var.idle_shutdown_enable
  idle_shutdown_minutes_idle_before_shutdown = var.idle_shutdown_minutes_idle_before_shutdown
  idle_shutdown_polling_interval_minutes     = var.idle_shutdown_polling_interval_minutes

  instance_count = var.win_std_instance_count
  instance_name  = var.win_std_instance_name
  instance_type  = var.win_std_instance_type
  disk_size_gb   = var.win_std_disk_size_gb

  ami_owner = var.win_std_ami_owner
  ami_name  = var.win_std_ami_name

  aws_ssm_enable = var.aws_ssm_enable

  cloudwatch_enable       = var.cloudwatch_enable
  cloudwatch_setup_script = local.cloudwatch_setup_win_script

  depends_on = [aws_nat_gateway.nat]
}

module "centos-gfx" {
  source = "../../../modules/aws/centos-gfx"

  prefix = var.prefix

  aws_region             = var.aws_region
  customer_master_key_id = var.customer_master_key_id

  pcoip_registration_code = var.pcoip_registration_code
  teradici_download_token = var.teradici_download_token

  domain_name                 = var.domain_name
  domain_controller_ip        = module.dc.internal-ip
  ad_service_account_username = var.ad_service_account_username
  ad_service_account_password = var.ad_service_account_password

  bucket_name        = aws_s3_bucket.scripts.id
  subnet             = aws_subnet.ws-subnet.id
  enable_public_ip   = var.enable_workstation_public_ip
  security_group_ids = [
    aws_security_group.allow-internal.id,
    aws_security_group.allow-icmp.id,
    aws_security_group.allow-ssh.id,
  ]

  auto_logoff_cpu_utilization            = var.auto_logoff_cpu_utilization
  auto_logoff_enable                     = var.auto_logoff_enable
  auto_logoff_minutes_idle_before_logoff = var.auto_logoff_minutes_idle_before_logoff
  auto_logoff_polling_interval_minutes   = var.auto_logoff_polling_interval_minutes

  idle_shutdown_cpu_utilization              = var.idle_shutdown_cpu_utilization
  idle_shutdown_enable                       = var.idle_shutdown_enable
  idle_shutdown_minutes_idle_before_shutdown = var.idle_shutdown_minutes_idle_before_shutdown
  idle_shutdown_polling_interval_minutes     = var.idle_shutdown_polling_interval_minutes

  instance_count = var.centos_gfx_instance_count
  instance_name  = var.centos_gfx_instance_name
  instance_type  = var.centos_gfx_instance_type
  disk_size_gb   = var.centos_gfx_disk_size_gb

  ami_owner = var.centos_gfx_ami_owner
  ami_name  = var.centos_gfx_ami_name

  admin_ssh_key_name = local.admin_ssh_key_name

  aws_ssm_enable = var.aws_ssm_enable

  cloudwatch_enable       = var.cloudwatch_enable
  cloudwatch_setup_script = local.cloudwatch_setup_rpm_script

  depends_on = [aws_nat_gateway.nat]
}

module "centos-std" {
  source = "../../../modules/aws/centos-std"

  prefix = var.prefix

  aws_region             = var.aws_region
  customer_master_key_id = var.customer_master_key_id

  pcoip_registration_code = var.pcoip_registration_code
  teradici_download_token = var.teradici_download_token

  domain_name                 = var.domain_name
  domain_controller_ip        = module.dc.internal-ip
  ad_service_account_username = var.ad_service_account_username
  ad_service_account_password = var.ad_service_account_password

  bucket_name        = aws_s3_bucket.scripts.id
  subnet             = aws_subnet.ws-subnet.id
  enable_public_ip   = var.enable_workstation_public_ip
  security_group_ids = [
    aws_security_group.allow-internal.id,
    aws_security_group.allow-icmp.id,
    aws_security_group.allow-ssh.id,
  ]

  auto_logoff_cpu_utilization            = var.auto_logoff_cpu_utilization
  auto_logoff_enable                     = var.auto_logoff_enable
  auto_logoff_minutes_idle_before_logoff = var.auto_logoff_minutes_idle_before_logoff
  auto_logoff_polling_interval_minutes   = var.auto_logoff_polling_interval_minutes

  idle_shutdown_cpu_utilization              = var.idle_shutdown_cpu_utilization
  idle_shutdown_enable                       = var.idle_shutdown_enable
  idle_shutdown_minutes_idle_before_shutdown = var.idle_shutdown_minutes_idle_before_shutdown
  idle_shutdown_polling_interval_minutes     = var.idle_shutdown_polling_interval_minutes

  instance_count = var.centos_std_instance_count
  instance_name  = var.centos_std_instance_name
  instance_type  = var.centos_std_instance_type
  disk_size_gb   = var.centos_std_disk_size_gb

  ami_owner = var.centos_std_ami_owner
  ami_name  = var.centos_std_ami_name

  admin_ssh_key_name = local.admin_ssh_key_name

  aws_ssm_enable = var.aws_ssm_enable

  cloudwatch_enable       = var.cloudwatch_enable
  cloudwatch_setup_script = local.cloudwatch_setup_rpm_script

  depends_on = [aws_nat_gateway.nat]
}<|MERGE_RESOLUTION|>--- conflicted
+++ resolved
@@ -106,13 +106,8 @@
   name               = "${local.prefix}awc-alb"
   internal           = false
   load_balancer_type = "application"
-<<<<<<< HEAD
-  security_groups    = [
-    data.aws_security_group.default.id,
-=======
   security_groups = [
     aws_security_group.allow-internal.id,
->>>>>>> 1edda8fd
     aws_security_group.allow-ssh.id,
     aws_security_group.allow-icmp.id,
     aws_security_group.allow-pcoip.id,
