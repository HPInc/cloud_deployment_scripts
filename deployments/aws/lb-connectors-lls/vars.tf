--- conflicted
+++ resolved
@@ -229,15 +229,9 @@
   default     = "60"
 }
 
-<<<<<<< HEAD
 variable "awc_ami_owner" {
   description = "Owner of AMI for the Anyware Connector"
   default     = "792107900819"
-=======
-variable "cac_ami_name" {
-  description = "Name of the AMI to create Cloud Access Connector from"
-  default     = "ubuntu/images/hvm-ssd/ubuntu-bionic-18.04-amd64-server-20221018"
->>>>>>> 54ab9191
 }
 
 variable "awc_ami_name" {
@@ -263,17 +257,10 @@
 # Note the following limits for health check:
 # interval_sec: min 5, max 300, default 30
 # timeout_sec:  min 2, max 120, default 5
-<<<<<<< HEAD
-# Further info about healthcheck: 
-# https://www.teradici.com/web-help/cas_manager/current/references/firewall_load_balancing_considerations/#health-check-endpoint
+# Further info about healthcheck:
+# https://www.teradici.com/web-help/anyware_manager/22.09/references/firewall_load_balancing_considerations/#health-check-endpoint
 variable "awc_health_check" {
   description = "Health check configuration for Anyware Connector"
-=======
-# Further info about healthcheck:
-# https://www.teradici.com/web-help/anyware_manager/22.09/references/firewall_load_balancing_considerations/#health-check-endpoint
-variable "cac_health_check" {
-  description = "Health check configuration for Cloud Access Connector"
->>>>>>> 54ab9191
   default = {
     path         = "/health"
     protocol     = "HTTPS"
@@ -288,13 +275,8 @@
   default     = ""
 
   validation {
-<<<<<<< HEAD
-    condition = var.tls_key == "" ? true : fileexists(var.tls_key)
+    condition     = var.tls_key == "" ? true : fileexists(var.tls_key)
     error_message = "The tls_key file specified does not exist. Please check the file path."
-=======
-    condition     = var.ssl_key == "" ? true : fileexists(var.ssl_key)
-    error_message = "The ssl_key file specified does not exist. Please check the file path."
->>>>>>> 54ab9191
   }
 }
 
@@ -303,13 +285,8 @@
   default     = ""
 
   validation {
-<<<<<<< HEAD
-    condition = var.tls_cert == "" ? true : fileexists(var.tls_cert)
+    condition     = var.tls_cert == "" ? true : fileexists(var.tls_cert)
     error_message = "The tls_cert file specified does not exist. Please check the file path."
-=======
-    condition     = var.ssl_cert == "" ? true : fileexists(var.ssl_cert)
-    error_message = "The ssl_cert file specified does not exist. Please check the file path."
->>>>>>> 54ab9191
   }
 }
 
@@ -323,13 +300,8 @@
   default     = "https://cas.teradici.com"
 }
 
-<<<<<<< HEAD
-variable "cas_mgr_insecure" {
-  description = "Allow unverified TLS access to CAS Manager"
-=======
-variable "cac_flag_manager_insecure" {
-  description = "CAC install flag that allows unverified SSL access to Anyware Manager"
->>>>>>> 54ab9191
+variable "awc_flag_manager_insecure" {
+  description = "AWC install flag that allows unverified TLS access to Anyware Manager"
   type        = bool
   default     = false
 }
