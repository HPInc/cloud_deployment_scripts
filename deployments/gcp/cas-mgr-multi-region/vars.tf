/*
 * Copyright Teradici Corporation 2020-2021;  © Copyright 2022 HP Development Company, L.P.
 *
 * This source code is licensed under the MIT license found in the
 * LICENSE file in the root directory of this source tree.
 */

variable "gcp_credentials_file" {
  description = "Location of GCP Service Account key file to be used by Terraform"
  type        = string

  validation {
    condition = fileexists(var.gcp_credentials_file)
    error_message = "The gcp_credentials_file specified does not exist. Please check the file path."
  }
}

variable "gcp_region" {
  description = "GCP region"
  default     = "us-west2"
}

variable "gcp_zone" {
  description = "GCP zone"

  # Default to us-west2-b because Tesla P4 Workstation GPUs available here
  default = "us-west2-b"
}

# NetBIOS name is limited to 15 characters. 10 characters are reserved for workstation type
# and number of instance. e.g. -scent-999. So the max length for prefix is 5 characters. 
variable "prefix" {
  description = "Prefix to add to name of new resources. Must be <= 5 characters."
  default     = ""

  validation {
    condition     = length(var.prefix) <= 5
    error_message = "Prefix should have a maximum of 5 characters."
  }
}

variable "allowed_admin_cidrs" {
  description = "Open VPC firewall to allow ICMP, SSH, WinRM and RDP from these IP Addresses or CIDR ranges. e.g. ['a.b.c.d', 'e.f.g.0/24']"
  default     = []
}

variable "allowed_client_cidrs" {
  description = "Open VPC firewall to allow PCoIP connections from these IP Addresses or CIDR ranges. e.g. ['a.b.c.d', 'e.f.g.0/24']"
  default     = ["0.0.0.0/0"]
}

variable "vpc_name" {
  description = "Name for VPC containing the Cloud Access Software deployment"
  default     = "vpc-cas"
}

variable "dc_subnet_name" {
  description = "Name for subnet containing the Domain Controller"
  default     = "subnet-dc"
}

variable "dc_subnet_cidr" {
  description = "CIDR for subnet containing the Domain Controller"
  default     = "10.0.0.0/28"
}

variable "dc_private_ip" {
  description = "Static internal IP address for the Domain Controller"
  default     = "10.0.0.10"
}

variable "dc_machine_type" {
  description = "Machine type for Domain Controller"
  default     = "n1-standard-4"
}

variable "dc_disk_size_gb" {
  description = "Disk size (GB) of Domain Controller"
  default     = 50
}

variable "dc_disk_image" {
  description = "Disk image for the Domain Controller"
  default     = "projects/windows-cloud/global/images/windows-server-2019-dc-v20220915"
}

variable "dc_admin_password" {
  description = "Password for the Administrator of the Domain Controller"
  type        = string
  sensitive   = true
}

variable "dc_pcoip_agent_version" {
  description = "Version of PCoIP Agent to install for Domain Controller"
  default     = "latest"
}

variable "domain_name" {
  description = "Domain name for the new domain"
  default     = "example.com"

  /* validation notes:
      - the name is at least 2 levels and at most 3, as we have only tested up to 3 levels
  */
  validation {
    condition = (
      length(regexall("([.]local$)",var.domain_name)) == 0 &&
      length(var.domain_name) < 256 &&
      can(regex(
        "(^[A-Za-z0-9][A-Za-z0-9-]{0,13}[A-Za-z0-9][.])([A-Za-z0-9][A-Za-z0-9-]{0,61}[A-Za-z0-9][.]){0,1}([A-Za-z]{2,}$)", 
        var.domain_name))
    )
    error_message = "Domain name is invalid. Please try again."
  }
}

variable "safe_mode_admin_password" {
  description = "Safe Mode Admin Password (Directory Service Restore Mode - DSRM)"
  type        = string
  sensitive   = true
}

variable "ad_service_account_username" {
  description = "Active Directory Service account name to be created"
  default     = "cas_ad_admin"
}

variable "ad_service_account_password" {
  description = "Active Directory Service account password"
  type        = string
  sensitive   = true
}

variable "domain_users_list" {
  description = "Active Directory users to create, in CSV format"
  type        = string
  default     = ""

  validation {
    condition = var.domain_users_list == "" ? true : fileexists(var.domain_users_list)
    error_message = "The domain_users_list file specified does not exist. Please check the file path."
  }
}

variable "cas_mgr_subnet_name" {
  description = "Name for subnet containing the CAS Manager"
  default     = "subnet-cas-mgr"
}

variable "cas_mgr_subnet_cidr" {
  description = "CIDR for subnet containing the CAS Manager"
  default     = "10.0.0.16/28"
}

variable "cas_mgr_machine_type" {
  description = "Machine type for CAS Manager"
  default     = "e2-standard-4"
}

variable "cas_mgr_disk_size_gb" {
  description = "Disk size (GB) of CAS Manager"
  default     = 60
}

variable "cas_mgr_disk_image" {
  description = "Disk image for the CAS Manager"
  default     = "projects/rocky-linux-cloud/global/images/rocky-linux-8-v20220920"
}

variable "cas_mgr_admin_user" {
  description = "Username of CAS Manager Administrator (SSH)"
  default     = "cas_admin"
}

variable "cas_mgr_admin_ssh_pub_key_file" {
  description = "SSH public key for CAS Manager Administrator"
  type        = string

  validation {
    condition = fileexists(var.cas_mgr_admin_ssh_pub_key_file)
    error_message = "The cas_mgr_admin_ssh_pub_key_file specified does not exist. Please check the file path."
  }
}

variable "cas_mgr_admin_password" {
  description = "Password for the Administrator of CAS Manager"
  type        = string
  sensitive   = true
}

variable "cas_mgr_gcp_credentials_file" {
  description = "Location of GCP Service Account key file to be used by CAS Manager"
  type        = string

  validation {
    condition = fileexists(var.cas_mgr_gcp_credentials_file)
    error_message = "The cas_mgr_gcp_credentials_file specified does not exist. Please check the file path."
  }
}

variable "awc_region_list" {
  description = "Regions in which to deploy Connectors"
  type        = list(string)
}

variable "awc_subnet_name" {
  description = "Name for subnets containing the Anyware Connector"
  default     = "subnet-awc"
}

variable "awc_subnet_cidr_list" {
  description = "CIDRs for subnets containing the Anyware Connector"
  type        = list(string)
}

variable "awc_instance_count_list" {
  description = "Number of Anyware Connector instances to deploy in each region"
  type        = list(number)
}

variable "awc_machine_type" {
  description = "Machine type for Anyware Connector (min 4 CPUs, 8 GB RAM)"
  default     = "e2-custom-4-8192"
}

variable "awc_disk_size_gb" {
  description = "Disk size (GB) of Anyware Connector (min 60 GB)"
  default     = 60
}

<<<<<<< HEAD
variable "awc_disk_image" {
  description = "Disk image for the Anyware Connector"
  default     = "projects/rocky-linux-cloud/global/images/family/rocky-linux-8"
=======
variable "cac_disk_image" {
  description = "Disk image for the Cloud Access Connector"
  default     = "projects/ubuntu-os-cloud/global/images/ubuntu-1804-bionic-v20221005"
>>>>>>> ec99bcc9
}

# TODO: does this have to match the tag at the end of the SSH pub key?
variable "awc_admin_user" {
  description = "Username of Anyware Connector Administrator"
  default     = "cas_admin"
}

variable "awc_admin_ssh_pub_key_file" {
  description = "SSH public key for Anyware Connector Administrator"
  type        = string

  validation {
    condition = fileexists(var.awc_admin_ssh_pub_key_file)
    error_message = "The awc_admin_ssh_pub_key_file specified does not exist. Please check the file path."
  }
}

<<<<<<< HEAD
variable "awc_health_check" {
  description = "Health check configuration for Anyware Connector"
  default = {
    path         = "/health"
=======
# Further info about healthcheck: 
# https://www.teradici.com/web-help/cas_manager/current/references/firewall_load_balancing_considerations/#health-check-endpoint
variable "cac_health_check" {
  description = "Health check configuration for Cloud Access Connector"
  default = {
    path         = "/healthcheck"
>>>>>>> ec99bcc9
    port         = 443
    interval_sec = 5
    timeout_sec  = 5
  }
}

variable "awc_extra_install_flags" {
  description = "Additional flags for installing AWC"
  default     = ""
}

variable "awc_version" {
  description = "Version of the Anyware Connector to install"
  default     = "latest"
}

variable "glb_tls_key" {
  description = "TLS private key for the Global Load Balancer in PEM format"
  default     = ""

  validation {
    condition = var.glb_tls_key == "" ? true : fileexists(var.glb_tls_key)
    error_message = "The global tls_key file specified does not exist. Please check the file path."
  }
}

variable "glb_tls_cert" {
  description = "TLS certificate for the Global Load Balancer in PEM format"
  default     = ""

  validation {
    condition = var.glb_tls_cert == "" ? true : fileexists(var.glb_tls_cert)
    error_message = "The global tls_cert file specified does not exist. Please check the file path."
  }
}

variable "ws_region_list" {
  description = "Regions in which to deploy Workstations"
  type        = list(string)
}

variable "ws_zone_list" {
  description = "Zones in which to deploy Workstations"
  type        = list(string)
}

variable "ws_subnet_name" {
  description = "Name for subnet containing Remote Workstations"
  default     = "subnet-ws"
}

variable "ws_subnet_cidr_list" {
  description = "CIDR for subnets containing Remote Workstations"
  type        = list(string)
}

variable "pcoip_registration_code" {
  description = "PCoIP Registration code"
  type        = string
  sensitive   = true
}

variable "teradici_download_token" {
  description = "Token used to download from Teradici"
  default     = "yj39yHtgj68Uv2Qf"
}

variable "enable_workstation_public_ip" {
  description = "Enable public IP for Workstations"
  default     = false
}

variable "auto_logoff_enable" {
  description = "Enable auto log-off for Workstations"
  default     = true
}

variable "auto_logoff_minutes_idle_before_logoff" {
  description = "Minimum idle time for Workstations before auto log-off, must be between 5 and 10000"
  default     = 20
}

variable "auto_logoff_polling_interval_minutes" {
  description = "Polling interval for checking CPU utilization to determine if machine is idle, must be between 1 and 100"
  default     = 5
}

variable "auto_logoff_cpu_utilization" {
  description = "CPU utilization percentage, must be between 1 and 100"
  default     = 20
}

variable "idle_shutdown_enable" {
  description = "Enable auto idle shutdown for Workstations"
  default     = true
}

variable "idle_shutdown_minutes_idle_before_shutdown" {
  description = "Minimum idle time for Workstations before auto idle shutdown, must be between 5 and 10000"
  default     = 240
}

variable "idle_shutdown_polling_interval_minutes" {
  description = "Polling interval for checking CPU utilization to determine if machine is idle, must be between 1 and 60"
  default     = 15
}

variable "idle_shutdown_cpu_utilization" {
  description = "CPU utilization percentage, must be between 1 and 100"
  default     = 20
}

variable "win_gfx_instance_count_list" {
  description = "Number of Windows Graphics Workstations to deploy in each region"
  type        = list(number)
}

variable "win_gfx_instance_name" {
  description = "Name for Windows Graphics Workstations"
  default     = "gwin"
}

variable "win_gfx_machine_type" {
  description = "Machine type for Windows Graphics Workstations"
  default     = "n1-standard-4"
}

variable "win_gfx_accelerator_type" {
  description = "Accelerator type for Windows Graphics Workstations"
  default     = "nvidia-tesla-p4-vws"
}

variable "win_gfx_accelerator_count" {
  description = "Number of GPUs for Windows Graphics Workstations"
  default     = 1
}

variable "win_gfx_disk_size_gb" {
  description = "Disk size (GB) of Windows Graphics Workstations"
  default     = 50
}

variable "win_gfx_disk_image" {
  description = "Disk image for the Windows Graphics Workstation"
  default     = "projects/windows-cloud/global/images/windows-server-2019-dc-v20220915"
}

variable "win_gfx_pcoip_agent_version" {
  description = "Version of PCoIP Agent to install for Windows Graphics Workstations"
  default     = "latest"
}

variable "win_std_instance_count_list" {
  description = "Number of Windows Standard Workstations to deploy in each region"
  type        = list(number)
}

variable "win_std_instance_name" {
  description = "Name for Windows Standard Workstations"
  default     = "swin"
}

variable "win_std_machine_type" {
  description = "Machine type for Windows Standard Workstations"
  default     = "n1-standard-4"
}

variable "win_std_disk_size_gb" {
  description = "Disk size (GB) of Windows Standard Workstations"
  default     = 50
}

variable "win_std_disk_image" {
  description = "Disk image for the Windows Standard Workstation"
  default     = "projects/windows-cloud/global/images/windows-server-2019-dc-v20220915"
}

variable "win_std_pcoip_agent_version" {
  description = "Version of PCoIP Agent to install for Windows Standard Workstations"
  default     = "latest"
}

variable "centos_gfx_instance_count_list" {
  description = "Number of CentOS Graphics Workstations to deploy in each region"
  type        = list(number)
}

variable "centos_gfx_instance_name" {
  description = "Name for CentOS Graphics Workstations"
  default     = "gcent"
}

variable "centos_gfx_machine_type" {
  description = "Machine type for CentOS Graphics Workstations"
  default     = "n1-standard-2"
}

variable "centos_gfx_accelerator_type" {
  description = "Accelerator type for CentOS Graphics Workstations"
  default     = "nvidia-tesla-p4-vws"
}

variable "centos_gfx_accelerator_count" {
  description = "Number of GPUs for CentOS Graphics Workstations"
  default     = 1
}

variable "centos_gfx_disk_size_gb" {
  description = "Disk size (GB) of CentOS Graphics Workstations"
  default     = 50
}

variable "centos_gfx_disk_image" {
  description = "Disk image for the CentOS Graphics Workstation"
  default     = "projects/centos-cloud/global/images/centos-7-v20221004"
}

variable "centos_std_instance_count_list" {
  description = "Number of CentOS Standard Workstations to deploy in each region"
  type        = list(number)
}

variable "centos_std_instance_name" {
  description = "Name for CentOS Standard Workstations"
  default     = "scent"
}

variable "centos_std_machine_type" {
  description = "Machine type for CentOS Standard Workstations"
  default     = "n1-standard-2"
}

variable "centos_std_disk_size_gb" {
  description = "Disk size (GB) of CentOS Standard Workstations"
  default     = 50
}

variable "centos_std_disk_image" {
  description = "Disk image for the CentOS Standard Workstation"
  default     = "projects/centos-cloud/global/images/centos-7-v20221004"
}

variable "centos_admin_user" {
  description = "Username of CentOS Workstations"
  default     = "cas_admin"
}

variable "centos_admin_ssh_pub_key_file" {
  description = "SSH public key for CentOS Workstation Administrator"
  type        = string

  validation {
    condition = fileexists(var.centos_admin_ssh_pub_key_file)
    error_message = "The centos_admin_ssh_pub_key_file specified does not exist. Please check the file path."
  }
}

variable "kms_cryptokey_id" {
  description = "Resource ID of the KMS cryptographic key used to decrypt secrets"
  default     = ""
}

variable "gcp_ops_agent_enable" {
  description = "Enable GCP Ops Agent for sending logs to GCP"
  default     = true
}

variable "gcp_iap_enable" {
  description = "Enable GCP IAP for connecting instances via IAP"
  default     = true
}

variable "gcp_logging_retention_days" {
  description = "Retention period for created logging storage bucket"
  default     = 30
}<|MERGE_RESOLUTION|>--- conflicted
+++ resolved
@@ -228,15 +228,9 @@
   default     = 60
 }
 
-<<<<<<< HEAD
 variable "awc_disk_image" {
   description = "Disk image for the Anyware Connector"
   default     = "projects/rocky-linux-cloud/global/images/family/rocky-linux-8"
-=======
-variable "cac_disk_image" {
-  description = "Disk image for the Cloud Access Connector"
-  default     = "projects/ubuntu-os-cloud/global/images/ubuntu-1804-bionic-v20221005"
->>>>>>> ec99bcc9
 }
 
 # TODO: does this have to match the tag at the end of the SSH pub key?
@@ -255,19 +249,12 @@
   }
 }
 
-<<<<<<< HEAD
+# Further info about healthcheck: 
+# https://www.teradici.com/web-help/cas_manager/current/references/firewall_load_balancing_considerations/#health-check-endpoint
 variable "awc_health_check" {
   description = "Health check configuration for Anyware Connector"
   default = {
     path         = "/health"
-=======
-# Further info about healthcheck: 
-# https://www.teradici.com/web-help/cas_manager/current/references/firewall_load_balancing_considerations/#health-check-endpoint
-variable "cac_health_check" {
-  description = "Health check configuration for Cloud Access Connector"
-  default = {
-    path         = "/healthcheck"
->>>>>>> ec99bcc9
     port         = 443
     interval_sec = 5
     timeout_sec  = 5
