/*
 * Copyright Teradici Corporation 2021;  © Copyright 2021 HP Development Company, L.P.
 *
 * This source code is licensed under the MIT license found in the
 * LICENSE file in the root directory of this source tree.
 */

locals {
  prefix      = var.prefix != "" ? "${var.prefix}-" : ""
  bucket_name = "${local.prefix}pcoip-scripts-${random_id.bucket-name.hex}"

  gcp_service_account    = jsondecode(file(var.gcp_credentials_file))["client_email"]
  gcp_project_id         = jsondecode(file(var.gcp_credentials_file))["project_id"]
  ops_linux_setup_script = "ops_setup_linux.sh"
<<<<<<< HEAD
  ops_win_setup_script = "ops_setup_win.ps1"
  ldaps_cert_filename = "ldaps_cert.pem"
  log_bucket_name = "${local.prefix}logging-bucket"
=======
  ops_win_setup_script   = "ops_setup_win.ps1"
  log_bucket_name        = "${local.prefix}logging-bucket"
>>>>>>> 4812a722
}

resource "random_id" "bucket-name" {
  byte_length = 3
}

resource "google_storage_bucket" "scripts" {
  name          = local.bucket_name
  location      = var.gcp_region
  storage_class = "REGIONAL"
  force_destroy = true
}

resource "google_storage_bucket_object" "ops-setup-linux-script" {
  count = var.gcp_ops_agent_enable ? 1 : 0

  bucket = google_storage_bucket.scripts.name
  name   = local.ops_linux_setup_script
  source = "../../../shared/gcp/${local.ops_linux_setup_script}"
}

resource "google_storage_bucket_object" "ops-setup-win-script" {
  count = var.gcp_ops_agent_enable ? 1 : 0

  bucket = google_storage_bucket.scripts.name
  name   = local.ops_win_setup_script
  source = "../../../shared/gcp/${local.ops_win_setup_script}"
}

# Create a log bucket to store selected logs for easier log management, Terraform won't delete the log bucket it created even though 
# the log bucket will be removed from .tfstate after destroyed the deployment, so the log bucket deletion has to be done manually, 
# the log bucket will be in pending deletion status and will be deleted after 7 days. More info at: 
# https://registry.terraform.io/providers/hashicorp/google/latest/docs/resources/logging_project_bucket_config
# _Default log bucket created by Google cannot be deleted and need to be disabled before creating the deployment to avoid saving the same logs
# in both _Defualt log bucket and the log bucket created by Terraform
resource "google_logging_project_bucket_config" "main" {
  count = var.gcp_ops_agent_enable ? 1 : 0

  bucket_id      = local.log_bucket_name
  project        = local.gcp_project_id
  location       = "global"
  retention_days = var.gcp_logging_retention_days
}

# Create a sink to route instance logs to desinated log bucket
resource "google_logging_project_sink" "instance-sink" {
  count = var.gcp_ops_agent_enable ? 1 : 0

  name        = "${local.prefix}sink"
  destination = "logging.googleapis.com/${google_logging_project_bucket_config.main[0].id}"
  filter      = "resource.type = gce_instance AND resource.labels.project_id = ${local.gcp_project_id}"

  unique_writer_identity = true
}

module "dc" {
  source = "../../../modules/gcp/dc"

  prefix = var.prefix

  pcoip_agent_install     = var.dc_pcoip_agent_install
  pcoip_agent_version     = var.dc_pcoip_agent_version
  pcoip_registration_code = var.pcoip_registration_code
  teradici_download_token = var.teradici_download_token

  gcp_service_account         = local.gcp_service_account
  kms_cryptokey_id            = var.kms_cryptokey_id
  domain_name                 = var.domain_name
  admin_password              = var.dc_admin_password
  safe_mode_admin_password    = var.safe_mode_admin_password
  ad_service_account_username = var.ad_service_account_username
  ad_service_account_password = var.ad_service_account_password
  domain_users_list           = var.domain_users_list
  ldaps_cert_filename         = local.ldaps_cert_filename

  bucket_name = google_storage_bucket.scripts.name
  gcp_zone    = var.gcp_zone
  subnet      = google_compute_subnetwork.dc-subnet.self_link
  private_ip  = var.dc_private_ip
  network_tags = [
    google_compute_firewall.allow-dns.name,
    google_compute_firewall.allow-icmp.name,
    google_compute_firewall.allow-pcoip.name,
    google_compute_firewall.allow-rdp.name,
    google_compute_firewall.allow-winrm.name,
  ]

  gcp_ops_agent_enable = var.gcp_ops_agent_enable
  ops_setup_script     = local.ops_win_setup_script

  machine_type = var.dc_machine_type
  disk_size_gb = var.dc_disk_size_gb
  disk_image   = var.dc_disk_image
}<|MERGE_RESOLUTION|>--- conflicted
+++ resolved
@@ -12,14 +12,9 @@
   gcp_service_account    = jsondecode(file(var.gcp_credentials_file))["client_email"]
   gcp_project_id         = jsondecode(file(var.gcp_credentials_file))["project_id"]
   ops_linux_setup_script = "ops_setup_linux.sh"
-<<<<<<< HEAD
-  ops_win_setup_script = "ops_setup_win.ps1"
-  ldaps_cert_filename = "ldaps_cert.pem"
-  log_bucket_name = "${local.prefix}logging-bucket"
-=======
   ops_win_setup_script   = "ops_setup_win.ps1"
+  ldaps_cert_filename    = "ldaps_cert.pem"
   log_bucket_name        = "${local.prefix}logging-bucket"
->>>>>>> 4812a722
 }
 
 resource "random_id" "bucket-name" {
