--- conflicted
+++ resolved
@@ -1,13 +1,7 @@
-<<<<<<< HEAD
 # Commented out lines represent defaults that can be changed.
 # On Windows systems, the default backslash \ path separator must be changed 
 # to forward slash / for any path variables.
-# Example: gcp_credentials_file = "C:/path/to/cred.json"
-=======
-# Commented out lines represents defaults that can be changed
-# On Windows systems, the default backslash \ path separator must be changed to forward slash for any path variables.
 # Example: gcp_credentials_file = "C:/path/to/gcp_cred.json"
->>>>>>> 1195f7aa
 
 gcp_credentials_file = "/path/to/gcp_cred.json"
 gcp_project_id       = "your-project-1234"
