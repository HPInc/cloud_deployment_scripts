/*
 * Copyright Teradici Corporation 2019-2021;  © Copyright 2021-2022 HP Development Company, L.P.
 *
 * This source code is licensed under the MIT license found in the
 * LICENSE file in the root directory of this source tree.
 */

locals {
  prefix      = var.prefix != "" ? "${var.prefix}-" : ""
  bucket_name = "${local.prefix}pcoip-scripts-${random_id.bucket-name.hex}"
<<<<<<< HEAD
  # Name of CAS Manager deployment service account key file in bucket
  cas_mgr_deployment_sa_file = "cas-mgr-deployment-sa-key.json"
  all_region_set = setunion(var.awc_region_list, var.ws_region_list)
=======
  # Name of Anyware Manager deployment service account key file in bucket
  awm_deployment_sa_file = "awm-deployment-sa-key.json"
  all_region_set         = setunion(var.cac_region_list, var.ws_region_list)
>>>>>>> 54ab9191

  gcp_service_account    = jsondecode(file(var.gcp_credentials_file))["client_email"]
  gcp_project_id         = jsondecode(file(var.gcp_credentials_file))["project_id"]
  ops_linux_setup_script = "ops_setup_linux.sh"
<<<<<<< HEAD
  ops_win_setup_script = "ops_setup_win.ps1"
  ldaps_cert_filename = "ldaps_cert.pem"
  log_bucket_name = "${local.prefix}logging-bucket"
=======
  ops_win_setup_script   = "ops_setup_win.ps1"
  log_bucket_name        = "${local.prefix}logging-bucket"
>>>>>>> 54ab9191
}

resource "random_id" "bucket-name" {
  byte_length = 3
}

resource "google_storage_bucket" "scripts" {
  name          = local.bucket_name
  location      = var.gcp_region
  storage_class = "REGIONAL"
  force_destroy = true
}

resource "google_storage_bucket_object" "awm-deployment-sa-file" {
  bucket = google_storage_bucket.scripts.name
  name   = local.awm_deployment_sa_file
  source = var.awm_deployment_sa_file
}

resource "google_storage_bucket_object" "ops-setup-linux-script" {
  count = var.gcp_ops_agent_enable ? 1 : 0

  bucket = google_storage_bucket.scripts.name
  name   = local.ops_linux_setup_script
  source = "../../../shared/gcp/${local.ops_linux_setup_script}"
}

resource "google_storage_bucket_object" "ops-setup-win-script" {
  count = var.gcp_ops_agent_enable ? 1 : 0

  bucket = google_storage_bucket.scripts.name
  name   = local.ops_win_setup_script
  source = "../../../shared/gcp/${local.ops_win_setup_script}"
}

# Create a log bucket to store selected logs for easier log management, Terraform won't delete the log bucket it created even though 
# the log bucket will be removed from .tfstate after destroyed the deployment, so the log bucket deletion has to be done manually, 
# the log bucket will be in pending deletion status and will be deleted after 7 days. More info at: 
# https://registry.terraform.io/providers/hashicorp/google/latest/docs/resources/logging_project_bucket_config
# _Default log bucket created by Google cannot be deleted and need to be disabled before creating the deployment to avoid saving the same logs
# in both _Defualt log bucket and the log bucket created by Terraform
resource "google_logging_project_bucket_config" "main" {
  count = var.gcp_ops_agent_enable ? 1 : 0

  bucket_id      = local.log_bucket_name
  project        = local.gcp_project_id
  location       = "global"
  retention_days = var.gcp_logging_retention_days
}

# Create a sink to route instance logs to desinated log bucket
resource "google_logging_project_sink" "instance-sink" {
  count = var.gcp_ops_agent_enable ? 1 : 0

  name        = "${local.prefix}sink"
  destination = "logging.googleapis.com/${google_logging_project_bucket_config.main[0].id}"
  filter      = "resource.type = gce_instance AND resource.labels.project_id = ${local.gcp_project_id}"

  unique_writer_identity = true
}

module "dc" {
  source = "../../../modules/gcp/dc"

  prefix = var.prefix

  pcoip_agent_version     = var.dc_pcoip_agent_version
  pcoip_registration_code = var.pcoip_registration_code
  teradici_download_token = var.teradici_download_token

  gcp_service_account         = local.gcp_service_account
  kms_cryptokey_id            = var.kms_cryptokey_id
  domain_name                 = var.domain_name
  admin_password              = var.dc_admin_password
  safe_mode_admin_password    = var.safe_mode_admin_password
  ad_service_account_username = var.ad_service_account_username
  ad_service_account_password = var.ad_service_account_password
  domain_users_list           = var.domain_users_list
  ldaps_cert_filename         = local.ldaps_cert_filename

  bucket_name = google_storage_bucket.scripts.name
  gcp_zone    = var.gcp_zone
  subnet      = google_compute_subnetwork.dc-subnet.self_link
  private_ip  = var.dc_private_ip
  network_tags = [
    google_compute_firewall.allow-google-dns.name,
    google_compute_firewall.allow-rdp.name,
    google_compute_firewall.allow-winrm.name,
    google_compute_firewall.allow-icmp.name,
  ]

  gcp_ops_agent_enable = var.gcp_ops_agent_enable
  ops_setup_script     = local.ops_win_setup_script

  machine_type = var.dc_machine_type
  disk_size_gb = var.dc_disk_size_gb

  disk_image = var.dc_disk_image
}

module "awc" {
  source = "../../../modules/gcp/awc"

  prefix = var.prefix

  cac_flag_manager_insecure = var.cac_flag_manager_insecure
  gcp_service_account       = local.gcp_service_account
  kms_cryptokey_id          = var.kms_cryptokey_id
  manager_url               = var.manager_url

  domain_name                 = var.domain_name
  domain_controller_ip        = module.dc.internal-ip
  ad_service_account_username = var.ad_service_account_username
  ad_service_account_password = var.ad_service_account_password
  ldaps_cert_filename         = local.ldaps_cert_filename
  computers_dn                = "dc=${replace(var.domain_name, ".", ",dc=")}"
  users_dn                    = "dc=${replace(var.domain_name, ".", ",dc=")}"

  bucket_name            = google_storage_bucket.scripts.name
  awm_deployment_sa_file = local.awm_deployment_sa_file

  gcp_region_list        = var.awc_region_list
  subnet_list            = google_compute_subnetwork.awc-subnets[*].self_link
  external_pcoip_ip_list = google_compute_address.nlb-ip[*].address
<<<<<<< HEAD
  enable_awc_external_ip = var.awc_enable_external_ip
  network_tags      = [
=======
  enable_cac_external_ip = var.cac_enable_external_ip
  network_tags = [
>>>>>>> 54ab9191
    google_compute_firewall.allow-ssh.name,
    google_compute_firewall.allow-icmp.name,
    google_compute_firewall.allow-pcoip.name,
  ]

  instance_count_list = var.awc_instance_count_list
  machine_type        = var.awc_machine_type
  disk_size_gb        = var.awc_disk_size_gb

  disk_image = var.awc_disk_image

<<<<<<< HEAD
  awc_admin_user              = var.awc_admin_user
  awc_admin_ssh_pub_key_file  = var.awc_admin_ssh_pub_key_file
  teradici_download_token     = var.teradici_download_token
=======
  cac_admin_user             = var.cac_admin_user
  cac_admin_ssh_pub_key_file = var.cac_admin_ssh_pub_key_file
  cac_version                = var.cac_version
  teradici_download_token    = var.teradici_download_token
>>>>>>> 54ab9191

  tls_key  = var.awc_tls_key
  tls_cert = var.awc_tls_cert

  gcp_ops_agent_enable = var.gcp_ops_agent_enable
  ops_setup_script     = local.ops_linux_setup_script

  awc_extra_install_flags = var.awc_extra_install_flags
}

resource "google_compute_target_pool" "awc" {
  count = length(var.awc_region_list)

  name = "${local.prefix}instance-pool-${var.awc_region_list[count.index]}"

  region           = var.awc_region_list[count.index]
  session_affinity = "CLIENT_IP"

  instances = module.awc.instance-self-link-list[count.index]

  # TODO: Google Network Load Balancer only support legacy HTTP health check
  #health_checks =
}

resource "google_compute_address" "nlb-ip" {
  count = length(var.awc_region_list)

<<<<<<< HEAD
  name = "${local.prefix}nlb-ip-${var.awc_region_list[count.index]}"
  region = var.awc_region_list[count.index]
=======
  name         = "${local.prefix}nlb-ip-${var.cac_region_list[count.index]}"
  region       = var.cac_region_list[count.index]
>>>>>>> 54ab9191
  address_type = "EXTERNAL"
}

resource "google_compute_forwarding_rule" "awc-https" {
  count = length(var.awc_region_list)

<<<<<<< HEAD
  name = "${local.prefix}awc-https-fwdrule-${var.awc_region_list[count.index]}"
  region = var.awc_region_list[count.index]
  load_balancing_scheme = "EXTERNAL"
  ip_address = google_compute_address.nlb-ip[count.index].address
  ip_protocol = "TCP"
  port_range = "443"
  target = google_compute_target_pool.awc[count.index].self_link
=======
  name                  = "${local.prefix}cac-https-fwdrule-${var.cac_region_list[count.index]}"
  region                = var.cac_region_list[count.index]
  load_balancing_scheme = "EXTERNAL"
  ip_address            = google_compute_address.nlb-ip[count.index].address
  ip_protocol           = "TCP"
  port_range            = "443"
  target                = google_compute_target_pool.cac[count.index].self_link
>>>>>>> 54ab9191
}

resource "google_compute_forwarding_rule" "awc-tcp4172" {
  count = length(var.awc_region_list)

<<<<<<< HEAD
  name = "${local.prefix}awc-tcp4172-fwdrule-${var.awc_region_list[count.index]}"
  ip_address = google_compute_address.nlb-ip[count.index].address
  region = var.awc_region_list[count.index]
  load_balancing_scheme = "EXTERNAL"

  ip_protocol = "TCP"
  port_range = "4172"
  target = google_compute_target_pool.awc[count.index].self_link
=======
  name                  = "${local.prefix}cac-tcp4172-fwdrule-${var.cac_region_list[count.index]}"
  ip_address            = google_compute_address.nlb-ip[count.index].address
  region                = var.cac_region_list[count.index]
  load_balancing_scheme = "EXTERNAL"

  ip_protocol = "TCP"
  port_range  = "4172"
  target      = google_compute_target_pool.cac[count.index].self_link
>>>>>>> 54ab9191
}

resource "google_compute_forwarding_rule" "awc-udp4172" {
  count = length(var.awc_region_list)

<<<<<<< HEAD
  name = "${local.prefix}awc-udp4172-fwdrule-${var.awc_region_list[count.index]}"
  ip_address = google_compute_address.nlb-ip[count.index].address
  region = var.awc_region_list[count.index]
  load_balancing_scheme = "EXTERNAL"

  ip_protocol = "UDP"
  port_range = "4172"
  target = google_compute_target_pool.awc[count.index].self_link
=======
  name                  = "${local.prefix}cac-udp4172-fwdrule-${var.cac_region_list[count.index]}"
  ip_address            = google_compute_address.nlb-ip[count.index].address
  region                = var.cac_region_list[count.index]
  load_balancing_scheme = "EXTERNAL"

  ip_protocol = "UDP"
  port_range  = "4172"
  target      = google_compute_target_pool.cac[count.index].self_link
>>>>>>> 54ab9191
}

module "win-gfx" {
  source = "../../../modules/gcp/win-gfx"

  prefix = var.prefix

  gcp_service_account = local.gcp_service_account
  kms_cryptokey_id    = var.kms_cryptokey_id

  pcoip_registration_code = var.pcoip_registration_code
  teradici_download_token = var.teradici_download_token
  pcoip_agent_version     = var.win_gfx_pcoip_agent_version

  domain_name                 = var.domain_name
  admin_password              = var.dc_admin_password
  ad_service_account_username = var.ad_service_account_username
  ad_service_account_password = var.ad_service_account_password

  bucket_name      = google_storage_bucket.scripts.name
  zone_list        = var.ws_zone_list
  subnet_list      = google_compute_subnetwork.ws-subnets[*].self_link
  enable_public_ip = var.enable_workstation_public_ip

  idle_shutdown_cpu_utilization              = var.idle_shutdown_cpu_utilization
  idle_shutdown_enable                       = var.idle_shutdown_enable
  idle_shutdown_minutes_idle_before_shutdown = var.idle_shutdown_minutes_idle_before_shutdown
  idle_shutdown_polling_interval_minutes     = var.idle_shutdown_polling_interval_minutes

  network_tags = [
    google_compute_firewall.allow-icmp.name,
    google_compute_firewall.allow-rdp.name,
  ]

  instance_count_list = var.win_gfx_instance_count_list
  instance_name       = var.win_gfx_instance_name
  machine_type        = var.win_gfx_machine_type
  accelerator_type    = var.win_gfx_accelerator_type
  accelerator_count   = var.win_gfx_accelerator_count
  disk_size_gb        = var.win_gfx_disk_size_gb
  disk_image          = var.win_gfx_disk_image

  gcp_ops_agent_enable = var.gcp_ops_agent_enable
  ops_setup_script     = local.ops_win_setup_script

  depends_on = [google_compute_router_nat.nat]
}

module "win-std" {
  source = "../../../modules/gcp/win-std"

  prefix = var.prefix

  gcp_service_account = local.gcp_service_account
  kms_cryptokey_id    = var.kms_cryptokey_id

  pcoip_registration_code = var.pcoip_registration_code
  teradici_download_token = var.teradici_download_token
  pcoip_agent_version     = var.win_std_pcoip_agent_version

  domain_name                 = var.domain_name
  admin_password              = var.dc_admin_password
  ad_service_account_username = var.ad_service_account_username
  ad_service_account_password = var.ad_service_account_password

  bucket_name      = google_storage_bucket.scripts.name
  zone_list        = var.ws_zone_list
  subnet_list      = google_compute_subnetwork.ws-subnets[*].self_link
  enable_public_ip = var.enable_workstation_public_ip

  idle_shutdown_cpu_utilization              = var.idle_shutdown_cpu_utilization
  idle_shutdown_enable                       = var.idle_shutdown_enable
  idle_shutdown_minutes_idle_before_shutdown = var.idle_shutdown_minutes_idle_before_shutdown
  idle_shutdown_polling_interval_minutes     = var.idle_shutdown_polling_interval_minutes

  network_tags = [
    google_compute_firewall.allow-icmp.name,
    google_compute_firewall.allow-rdp.name,
  ]

  instance_count_list = var.win_std_instance_count_list
  instance_name       = var.win_std_instance_name
  machine_type        = var.win_std_machine_type
  disk_size_gb        = var.win_std_disk_size_gb
  disk_image          = var.win_std_disk_image

  gcp_ops_agent_enable = var.gcp_ops_agent_enable
  ops_setup_script     = local.ops_win_setup_script

  depends_on = [google_compute_router_nat.nat]
}

module "centos-gfx" {
  source = "../../../modules/gcp/centos-gfx"

  prefix = var.prefix

  gcp_service_account = local.gcp_service_account
  kms_cryptokey_id    = var.kms_cryptokey_id

  pcoip_registration_code = var.pcoip_registration_code
  teradici_download_token = var.teradici_download_token

  domain_name                 = var.domain_name
  domain_controller_ip        = module.dc.internal-ip
  ad_service_account_username = var.ad_service_account_username
  ad_service_account_password = var.ad_service_account_password

  bucket_name      = google_storage_bucket.scripts.name
  zone_list        = var.ws_zone_list
  subnet_list      = google_compute_subnetwork.ws-subnets[*].self_link
  enable_public_ip = var.enable_workstation_public_ip

  auto_logoff_cpu_utilization            = var.auto_logoff_cpu_utilization
  auto_logoff_enable                     = var.auto_logoff_enable
  auto_logoff_minutes_idle_before_logoff = var.auto_logoff_minutes_idle_before_logoff
  auto_logoff_polling_interval_minutes   = var.auto_logoff_polling_interval_minutes

  idle_shutdown_cpu_utilization              = var.idle_shutdown_cpu_utilization
  idle_shutdown_enable                       = var.idle_shutdown_enable
  idle_shutdown_minutes_idle_before_shutdown = var.idle_shutdown_minutes_idle_before_shutdown
  idle_shutdown_polling_interval_minutes     = var.idle_shutdown_polling_interval_minutes

  network_tags = [
    google_compute_firewall.allow-icmp.name,
    google_compute_firewall.allow-ssh.name,
  ]

  instance_count_list = var.centos_gfx_instance_count_list
  instance_name       = var.centos_gfx_instance_name
  machine_type        = var.centos_gfx_machine_type
  accelerator_type    = var.centos_gfx_accelerator_type
  accelerator_count   = var.centos_gfx_accelerator_count
  disk_size_gb        = var.centos_gfx_disk_size_gb
  disk_image          = var.centos_gfx_disk_image

  ws_admin_user             = var.centos_admin_user
  ws_admin_ssh_pub_key_file = var.centos_admin_ssh_pub_key_file

  gcp_ops_agent_enable = var.gcp_ops_agent_enable
  ops_setup_script     = local.ops_linux_setup_script

  depends_on = [google_compute_router_nat.nat]
}

module "centos-std" {
  source = "../../../modules/gcp/centos-std"

  prefix = var.prefix

  gcp_service_account = local.gcp_service_account
  kms_cryptokey_id    = var.kms_cryptokey_id

  pcoip_registration_code = var.pcoip_registration_code
  teradici_download_token = var.teradici_download_token

  domain_name                 = var.domain_name
  domain_controller_ip        = module.dc.internal-ip
  ad_service_account_username = var.ad_service_account_username
  ad_service_account_password = var.ad_service_account_password

  bucket_name      = google_storage_bucket.scripts.name
  zone_list        = var.ws_zone_list
  subnet_list      = google_compute_subnetwork.ws-subnets[*].self_link
  enable_public_ip = var.enable_workstation_public_ip

  auto_logoff_cpu_utilization            = var.auto_logoff_cpu_utilization
  auto_logoff_enable                     = var.auto_logoff_enable
  auto_logoff_minutes_idle_before_logoff = var.auto_logoff_minutes_idle_before_logoff
  auto_logoff_polling_interval_minutes   = var.auto_logoff_polling_interval_minutes

  idle_shutdown_cpu_utilization              = var.idle_shutdown_cpu_utilization
  idle_shutdown_enable                       = var.idle_shutdown_enable
  idle_shutdown_minutes_idle_before_shutdown = var.idle_shutdown_minutes_idle_before_shutdown
  idle_shutdown_polling_interval_minutes     = var.idle_shutdown_polling_interval_minutes

  network_tags = [
    google_compute_firewall.allow-icmp.name,
    google_compute_firewall.allow-ssh.name,
  ]

  instance_count_list = var.centos_std_instance_count_list
  instance_name       = var.centos_std_instance_name
  machine_type        = var.centos_std_machine_type
  disk_size_gb        = var.centos_std_disk_size_gb
  disk_image          = var.centos_std_disk_image

  ws_admin_user             = var.centos_admin_user
  ws_admin_ssh_pub_key_file = var.centos_admin_ssh_pub_key_file

  gcp_ops_agent_enable = var.gcp_ops_agent_enable
  ops_setup_script     = local.ops_linux_setup_script

  depends_on = [google_compute_router_nat.nat]
}<|MERGE_RESOLUTION|>--- conflicted
+++ resolved
@@ -8,27 +8,16 @@
 locals {
   prefix      = var.prefix != "" ? "${var.prefix}-" : ""
   bucket_name = "${local.prefix}pcoip-scripts-${random_id.bucket-name.hex}"
-<<<<<<< HEAD
-  # Name of CAS Manager deployment service account key file in bucket
-  cas_mgr_deployment_sa_file = "cas-mgr-deployment-sa-key.json"
-  all_region_set = setunion(var.awc_region_list, var.ws_region_list)
-=======
   # Name of Anyware Manager deployment service account key file in bucket
   awm_deployment_sa_file = "awm-deployment-sa-key.json"
-  all_region_set         = setunion(var.cac_region_list, var.ws_region_list)
->>>>>>> 54ab9191
+  all_region_set         = setunion(var.awc_region_list, var.ws_region_list)
 
   gcp_service_account    = jsondecode(file(var.gcp_credentials_file))["client_email"]
   gcp_project_id         = jsondecode(file(var.gcp_credentials_file))["project_id"]
   ops_linux_setup_script = "ops_setup_linux.sh"
-<<<<<<< HEAD
-  ops_win_setup_script = "ops_setup_win.ps1"
-  ldaps_cert_filename = "ldaps_cert.pem"
-  log_bucket_name = "${local.prefix}logging-bucket"
-=======
   ops_win_setup_script   = "ops_setup_win.ps1"
+  ldaps_cert_filename    = "ldaps_cert.pem"
   log_bucket_name        = "${local.prefix}logging-bucket"
->>>>>>> 54ab9191
 }
 
 resource "random_id" "bucket-name" {
@@ -64,9 +53,9 @@
   source = "../../../shared/gcp/${local.ops_win_setup_script}"
 }
 
-# Create a log bucket to store selected logs for easier log management, Terraform won't delete the log bucket it created even though 
-# the log bucket will be removed from .tfstate after destroyed the deployment, so the log bucket deletion has to be done manually, 
-# the log bucket will be in pending deletion status and will be deleted after 7 days. More info at: 
+# Create a log bucket to store selected logs for easier log management, Terraform won't delete the log bucket it created even though
+# the log bucket will be removed from .tfstate after destroyed the deployment, so the log bucket deletion has to be done manually,
+# the log bucket will be in pending deletion status and will be deleted after 7 days. More info at:
 # https://registry.terraform.io/providers/hashicorp/google/latest/docs/resources/logging_project_bucket_config
 # _Default log bucket created by Google cannot be deleted and need to be disabled before creating the deployment to avoid saving the same logs
 # in both _Defualt log bucket and the log bucket created by Terraform
@@ -134,7 +123,7 @@
 
   prefix = var.prefix
 
-  cac_flag_manager_insecure = var.cac_flag_manager_insecure
+  awc_flag_manager_insecure = var.awc_flag_manager_insecure
   gcp_service_account       = local.gcp_service_account
   kms_cryptokey_id          = var.kms_cryptokey_id
   manager_url               = var.manager_url
@@ -153,13 +142,8 @@
   gcp_region_list        = var.awc_region_list
   subnet_list            = google_compute_subnetwork.awc-subnets[*].self_link
   external_pcoip_ip_list = google_compute_address.nlb-ip[*].address
-<<<<<<< HEAD
   enable_awc_external_ip = var.awc_enable_external_ip
-  network_tags      = [
-=======
-  enable_cac_external_ip = var.cac_enable_external_ip
-  network_tags = [
->>>>>>> 54ab9191
+  network_tags = [
     google_compute_firewall.allow-ssh.name,
     google_compute_firewall.allow-icmp.name,
     google_compute_firewall.allow-pcoip.name,
@@ -171,16 +155,10 @@
 
   disk_image = var.awc_disk_image
 
-<<<<<<< HEAD
-  awc_admin_user              = var.awc_admin_user
-  awc_admin_ssh_pub_key_file  = var.awc_admin_ssh_pub_key_file
-  teradici_download_token     = var.teradici_download_token
-=======
-  cac_admin_user             = var.cac_admin_user
-  cac_admin_ssh_pub_key_file = var.cac_admin_ssh_pub_key_file
-  cac_version                = var.cac_version
-  teradici_download_token    = var.teradici_download_token
->>>>>>> 54ab9191
+  awc_admin_user             = var.awc_admin_user
+  awc_admin_ssh_pub_key_file = var.awc_admin_ssh_pub_key_file
+
+  teradici_download_token = var.teradici_download_token
 
   tls_key  = var.awc_tls_key
   tls_cert = var.awc_tls_cert
@@ -208,84 +186,47 @@
 resource "google_compute_address" "nlb-ip" {
   count = length(var.awc_region_list)
 
-<<<<<<< HEAD
-  name = "${local.prefix}nlb-ip-${var.awc_region_list[count.index]}"
-  region = var.awc_region_list[count.index]
-=======
-  name         = "${local.prefix}nlb-ip-${var.cac_region_list[count.index]}"
-  region       = var.cac_region_list[count.index]
->>>>>>> 54ab9191
+  name         = "${local.prefix}nlb-ip-${var.awc_region_list[count.index]}"
+  region       = var.awc_region_list[count.index]
   address_type = "EXTERNAL"
 }
 
 resource "google_compute_forwarding_rule" "awc-https" {
   count = length(var.awc_region_list)
 
-<<<<<<< HEAD
-  name = "${local.prefix}awc-https-fwdrule-${var.awc_region_list[count.index]}"
-  region = var.awc_region_list[count.index]
-  load_balancing_scheme = "EXTERNAL"
-  ip_address = google_compute_address.nlb-ip[count.index].address
-  ip_protocol = "TCP"
-  port_range = "443"
-  target = google_compute_target_pool.awc[count.index].self_link
-=======
-  name                  = "${local.prefix}cac-https-fwdrule-${var.cac_region_list[count.index]}"
-  region                = var.cac_region_list[count.index]
+  name                  = "${local.prefix}awc-https-fwdrule-${var.awc_region_list[count.index]}"
+  region                = var.awc_region_list[count.index]
   load_balancing_scheme = "EXTERNAL"
   ip_address            = google_compute_address.nlb-ip[count.index].address
   ip_protocol           = "TCP"
   port_range            = "443"
-  target                = google_compute_target_pool.cac[count.index].self_link
->>>>>>> 54ab9191
+  target                = google_compute_target_pool.awc[count.index].self_link
 }
 
 resource "google_compute_forwarding_rule" "awc-tcp4172" {
   count = length(var.awc_region_list)
 
-<<<<<<< HEAD
-  name = "${local.prefix}awc-tcp4172-fwdrule-${var.awc_region_list[count.index]}"
-  ip_address = google_compute_address.nlb-ip[count.index].address
-  region = var.awc_region_list[count.index]
-  load_balancing_scheme = "EXTERNAL"
-
-  ip_protocol = "TCP"
-  port_range = "4172"
-  target = google_compute_target_pool.awc[count.index].self_link
-=======
-  name                  = "${local.prefix}cac-tcp4172-fwdrule-${var.cac_region_list[count.index]}"
+  name                  = "${local.prefix}awc-tcp4172-fwdrule-${var.awc_region_list[count.index]}"
   ip_address            = google_compute_address.nlb-ip[count.index].address
-  region                = var.cac_region_list[count.index]
+  region                = var.awc_region_list[count.index]
   load_balancing_scheme = "EXTERNAL"
 
   ip_protocol = "TCP"
   port_range  = "4172"
-  target      = google_compute_target_pool.cac[count.index].self_link
->>>>>>> 54ab9191
+  target      = google_compute_target_pool.awc[count.index].self_link
 }
 
 resource "google_compute_forwarding_rule" "awc-udp4172" {
   count = length(var.awc_region_list)
 
-<<<<<<< HEAD
-  name = "${local.prefix}awc-udp4172-fwdrule-${var.awc_region_list[count.index]}"
-  ip_address = google_compute_address.nlb-ip[count.index].address
-  region = var.awc_region_list[count.index]
-  load_balancing_scheme = "EXTERNAL"
-
-  ip_protocol = "UDP"
-  port_range = "4172"
-  target = google_compute_target_pool.awc[count.index].self_link
-=======
-  name                  = "${local.prefix}cac-udp4172-fwdrule-${var.cac_region_list[count.index]}"
+  name                  = "${local.prefix}awc-udp4172-fwdrule-${var.awc_region_list[count.index]}"
   ip_address            = google_compute_address.nlb-ip[count.index].address
-  region                = var.cac_region_list[count.index]
+  region                = var.awc_region_list[count.index]
   load_balancing_scheme = "EXTERNAL"
 
   ip_protocol = "UDP"
   port_range  = "4172"
-  target      = google_compute_target_pool.cac[count.index].self_link
->>>>>>> 54ab9191
+  target      = google_compute_target_pool.awc[count.index].self_link
 }
 
 module "win-gfx" {
