# Commented out lines represents defaults that can be changed
# On Windows systems, the default backslash \ path separator must be changed to forward slash for any path variables.
# Example: gcp_credentials_file = "C:/path/to/cred.json"

gcp_credentials_file = "/path/to/cred.json"
gcp_project_id       = "your-project-1234"
gcp_service_account  = "service_account_name@<project_id>.iam.gserviceaccount.com"
# gcp_region           = "us-west2"
# gcp_zone             = "us-west2-b"

# prefix = "myprefix"

# By default, ICMP, SSH, RDP and WinRM are only allowed from the Terraform host.
# Define allowed_admin_cidrs to open the VPC firewall to additional IP addresses
# or CIDRs.
# allowed_admin_cidrs = ["a.b.c.d", "e.f.g.0/24"]

# By default, PCoIP clients are allowed from any IP (0.0.0.0/0). Define
# allowed_client_cidrs to restrict IP addresses from which PCoIP clients can
# connect to remote workstations.
# allowed_client_cidrs = ["a.b.c.d", "e.f.g.0/24"]

# domain_name = "example.com"

# Optional: additional AD users to create
# domain_users_list = "/path/to/domain_users_list.csv"

# Specify the regions, zones and number of connectors to create per region.
# For example:
#   cac_region_list         = ["us-west2",    "europe-west4",   "asia-southeast1"]
#   cac_zone_list           = ["us-west2-b",  "europe-west4-b", "asia-southeast1-b"]
#   cac_subnet_cidr_list    = ["10.0.1.0/24", "10.1.1.0/24",    "10.2.1.0/24"]
#   cac_instance_count_list = [2,             3,                4]
cac_region_list         = []
cac_zone_list           = []
cac_subnet_cidr_list    = []
cac_instance_count_list = []

# cac_machine_type = "n1-standard-2"
# cac_disk_size_gb = 50
<<<<<<< HEAD
# cac_disk_image = "projects/ubuntu-os-cloud/global/images/ubuntu-1804-bionic-v20200218"
# ssl_key  = "/path/to/privkey.pem"
# ssl_cert = "/path/to/fullchain.pem"
=======
# cac_disk_image = "projects/ubuntu-os-cloud/global/images/ubuntu-1804-bionic-v20200317"
>>>>>>> 46c46afb
cac_admin_ssh_pub_key_file = "~/.ssh/id_rsa.pub"

win_gfx_instance_count = 0
# win_gfx_machine_type = "n1-standard-4"
# win_gfx_accelerator_type = "nvidia-tesla-p4-vws"
# win_gfx_accelerator_count = 1
# win_gfx_disk_size_gb = 50
# win_gfx_disk_image = "projects/windows-cloud/global/images/windows-server-2019-dc-v20200310"

win_std_instance_count = 0
# win_std_machine_type = "n1-standard-4"
# win_std_disk_size_gb = 50
# win_std_disk_image = "projects/windows-cloud/global/images/windows-server-2019-dc-v20200310"

centos_gfx_instance_count = 0
# centos_gfx_machine_type = "n1-standard-2"
# centos_gfx_accelerator_type = "nvidia-tesla-p4-vws"
# centos_gfx_accelerator_count = 1
# centos_gfx_disk_size_gb = 50
# centos_gfx_disk_image = "projects/centos-cloud/global/images/centos-7-v20200309"

centos_std_instance_count = 0
# centos_std_machine_type = "n1-standard-2"
# centos_std_disk_size_gb = 50
# centos_std_disk_image = "projects/centos-cloud/global/images/centos-7-v20200309"

centos_admin_ssh_pub_key_file = "~/.ssh/id_rsa.pub"

###############
#   Secrets   #
###############
# The secrets below may be supplied in 2 formats:
#   1. plain text
#   2. KMS encrypted, base64 encoded
# For option 1, leave "kms_cryptokey_id" commented out.
# For option 2, set "kms_cryptokey_id" to the KMS key used to encrypt the
# secrets. The GCP service account specified above in "gcp_service_account"
# must be in the same project and have KMS decryptor permissions for this key.

# kms_cryptokey_id = "projects/<project-id>/locations/<location>/keyRings/<keyring-name>/cryptoKeys/<key-name>"

# Note Windows password complexity requirements:
# 1. Must not contain user's account name or display name
# 2. Must have 3 of the following categories:
#    a. a-z
#    b. A-Z
#    c. 0-9,
#    d. (~!@#$%^&*_-+=`|\(){}[]:;"'<>,.?/)
#    3. unicode characters
# See: https://docs.microsoft.com/en-us/windows/security/threat-protection/security-policy-settings/password-must-meet-complexity-requirements

# <-- Start of secrets section, do not edit this line. -->
dc_admin_password           = "SecuRe_pwd1"
safe_mode_admin_password    = "SecuRe_pwd2"
ad_service_account_password = "SecuRe_pwd3"
pcoip_registration_code     = "ABCDEFGHIJKL@0123-4567-89AB-CDEF"
cac_token                   = "token from Cloud Access Manager for the connector"<|MERGE_RESOLUTION|>--- conflicted
+++ resolved
@@ -25,6 +25,10 @@
 # Optional: additional AD users to create
 # domain_users_list = "/path/to/domain_users_list.csv"
 
+# SSL Private Key & Certificate for Load Balancer
+# ssl_key  = "/path/to/privkey.pem"
+# ssl_cert = "/path/to/fullchain.pem"
+
 # Specify the regions, zones and number of connectors to create per region.
 # For example:
 #   cac_region_list         = ["us-west2",    "europe-west4",   "asia-southeast1"]
@@ -38,13 +42,8 @@
 
 # cac_machine_type = "n1-standard-2"
 # cac_disk_size_gb = 50
-<<<<<<< HEAD
-# cac_disk_image = "projects/ubuntu-os-cloud/global/images/ubuntu-1804-bionic-v20200218"
-# ssl_key  = "/path/to/privkey.pem"
-# ssl_cert = "/path/to/fullchain.pem"
-=======
 # cac_disk_image = "projects/ubuntu-os-cloud/global/images/ubuntu-1804-bionic-v20200317"
->>>>>>> 46c46afb
+
 cac_admin_ssh_pub_key_file = "~/.ssh/id_rsa.pub"
 
 win_gfx_instance_count = 0
