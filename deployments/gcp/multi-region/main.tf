--- conflicted
+++ resolved
@@ -14,14 +14,9 @@
   gcp_service_account    = jsondecode(file(var.gcp_credentials_file))["client_email"]
   gcp_project_id         = jsondecode(file(var.gcp_credentials_file))["project_id"]
   ops_linux_setup_script = "ops_setup_linux.sh"
-<<<<<<< HEAD
-  ops_win_setup_script = "ops_setup_win.ps1"
-  ldaps_cert_filename = "ldaps_cert.pem"
-  log_bucket_name = "${local.prefix}logging-bucket"
-=======
   ops_win_setup_script   = "ops_setup_win.ps1"
+  ldaps_cert_filename    = "ldaps_cert.pem"
   log_bucket_name        = "${local.prefix}logging-bucket"
->>>>>>> 54ab9191
 }
 
 resource "random_id" "bucket-name" {
@@ -57,9 +52,9 @@
   source = "../../../shared/gcp/${local.ops_win_setup_script}"
 }
 
-# Create a log bucket to store selected logs for easier log management, Terraform won't delete the log bucket it created even though 
-# the log bucket will be removed from .tfstate after destroyed the deployment, so the log bucket deletion has to be done manually, 
-# the log bucket will be in pending deletion status and will be deleted after 7 days. More info at: 
+# Create a log bucket to store selected logs for easier log management, Terraform won't delete the log bucket it created even though
+# the log bucket will be removed from .tfstate after destroyed the deployment, so the log bucket deletion has to be done manually,
+# the log bucket will be in pending deletion status and will be deleted after 7 days. More info at:
 # https://registry.terraform.io/providers/hashicorp/google/latest/docs/resources/logging_project_bucket_config
 # _Default log bucket created by Google cannot be deleted and need to be disabled before creating the deployment to avoid saving the same logs
 # in both _Defualt log bucket and the log bucket created by Terraform
@@ -127,7 +122,7 @@
 
   prefix = var.prefix
 
-  cac_flag_manager_insecure = var.cac_flag_manager_insecure
+  awc_flag_manager_insecure = var.awc_flag_manager_insecure
   gcp_service_account       = local.gcp_service_account
   kms_cryptokey_id          = var.kms_cryptokey_id
   manager_url               = var.manager_url
@@ -143,15 +138,9 @@
   bucket_name            = google_storage_bucket.scripts.name
   awm_deployment_sa_file = local.awm_deployment_sa_file
 
-<<<<<<< HEAD
   gcp_region_list = var.awc_region_list
   subnet_list     = google_compute_subnetwork.awc-subnets[*].self_link
-  network_tags    = [
-=======
-  gcp_region_list = var.cac_region_list
-  subnet_list     = google_compute_subnetwork.cac-subnets[*].self_link
-  network_tags = [
->>>>>>> 54ab9191
+  network_tags = [
     google_compute_firewall.allow-google-health-check.name,
     google_compute_firewall.allow-ssh.name,
     google_compute_firewall.allow-icmp.name,
@@ -188,13 +177,8 @@
   session_affinity        = "GENERATED_COOKIE"
   affinity_cookie_ttl_sec = 3600
 
-<<<<<<< HEAD
-  dynamic backend {
+  dynamic "backend" {
     for_each = module.awc-igm.awc-igm
-=======
-  dynamic "backend" {
-    for_each = module.cac-igm.cac-igm
->>>>>>> 54ab9191
     iterator = i
 
     content {
@@ -238,17 +222,10 @@
   ]
 }
 
-<<<<<<< HEAD
 resource "google_compute_ssl_certificate" "tls-cert" {
   name        = "${local.prefix}tls-cert"
-  private_key = var.glb_tls_key  == "" ? tls_private_key.tls-key[0].private_key_pem : file(var.glb_tls_key)
-  certificate = var.glb_tls_cert == "" ? tls_self_signed_cert.tls-cert[0].cert_pem  : file(var.glb_tls_cert)
-=======
-resource "google_compute_ssl_certificate" "ssl-cert" {
-  name        = "${local.prefix}ssl-cert"
-  private_key = var.glb_ssl_key == "" ? tls_private_key.tls-key[0].private_key_pem : file(var.glb_ssl_key)
-  certificate = var.glb_ssl_cert == "" ? tls_self_signed_cert.tls-cert[0].cert_pem : file(var.glb_ssl_cert)
->>>>>>> 54ab9191
+  private_key = var.glb_tls_key == "" ? tls_private_key.tls-key[0].private_key_pem : file(var.glb_tls_key)
+  certificate = var.glb_tls_cert == "" ? tls_self_signed_cert.tls-cert[0].cert_pem : file(var.glb_tls_cert)
 }
 
 resource "google_compute_target_https_proxy" "awc-proxy" {
