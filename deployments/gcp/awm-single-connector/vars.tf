/*
<<<<<<< HEAD
 * Copyright Teradici Corporation 2019-2021;  © Copyright 2022 HP Development Company, L.P.
=======
 * Copyright Teradici Corporation 2020-2022;  © Copyright 2022-2023 HP Development Company, L.P.
>>>>>>> 99f8e32a
 *
 * This source code is licensed under the MIT license found in the
 * LICENSE file in the root directory of this source tree.
 */

variable "gcp_credentials_file" {
  description = "Location of GCP Service Account key file to be used by Terraform"
  type        = string

  validation {
    condition     = fileexists(var.gcp_credentials_file)
    error_message = "The gcp_credentials_file specified does not exist. Please check the file path."
  }
}

variable "gcp_region" {
  description = "GCP region"
  default     = "us-west2"
}

variable "gcp_zone" {
  description = "GCP zone"

  # Default to us-west2-b because Tesla P4 Workstation GPUs available here
  default = "us-west2-b"
}

# NetBIOS name is limited to 15 characters. 10 characters are reserved for workstation type
# and number of instance. e.g. -scent-999. So the max length for prefix is 5 characters. 
variable "prefix" {
  description = "Prefix to add to name of new resources. Must be <= 5 characters."
  default     = ""

  validation {
    condition     = length(var.prefix) <= 5
    error_message = "Prefix should have a maximum of 5 characters."
  }
}

variable "allowed_admin_cidrs" {
  description = "Open VPC firewall to allow ICMP, SSH, WinRM and RDP from these IP Addresses or CIDR ranges. e.g. ['a.b.c.d', 'e.f.g.0/24']"
  default     = []
}

variable "allowed_client_cidrs" {
  description = "Open VPC firewall to allow PCoIP connections from these IP Addresses or CIDR ranges. e.g. ['a.b.c.d', 'e.f.g.0/24']"
  default     = ["0.0.0.0/0"]
}

variable "vpc_name" {
  description = "Name for VPC containing the HP Anyware deployment"
  default     = "vpc-anyware"
}

variable "dc_subnet_name" {
  description = "Name for subnet containing the Domain Controller"
  default     = "subnet-dc"
}

variable "dc_subnet_cidr" {
  description = "CIDR for subnet containing the Domain Controller"
  default     = "10.0.0.0/28"
}

variable "dc_private_ip" {
  description = "Static internal IP address for the Domain Controller"
  default     = "10.0.0.10"
}

variable "dc_machine_type" {
  description = "Machine type for Domain Controller"
  default     = "n1-standard-4"
}

variable "dc_disk_size_gb" {
  description = "Disk size (GB) of Domain Controller"
  default     = 50
}

variable "dc_disk_image" {
  description = "Disk image for the Domain Controller"
  default     = "projects/windows-cloud/global/images/windows-server-2019-dc-v20230414"
}

variable "dc_admin_password" {
  description = "Password for the Administrator of the Domain Controller"
  type        = string
  sensitive   = true
}

variable "dc_pcoip_agent_install" {
  description = "Install PCoIP agent on Domain Controller"
  default     = false
}

variable "dc_pcoip_agent_version" {
  description = "Version of PCoIP Agent to install for Domain Controller"
  default     = "latest"
}

variable "awm_subnet_name" {
  description = "Name for subnet containing the Anyware Manager"
  default     = "subnet-awm"
}

variable "awm_subnet_cidr" {
  description = "CIDR for subnet containing the Anyware Manager"
  default     = "10.0.0.16/28"
}

variable "awm_machine_type" {
  description = "Machine type for Anyware Manager"
  default     = "e2-standard-4"
}

variable "awm_disk_size_gb" {
  description = "Disk size (GB) of Anyware Manager"
  default     = 60
}

variable "awm_disk_image" {
  description = "Disk image for the Anyware Manager"
  default     = "projects/rocky-linux-cloud/global/images/rocky-linux-8-v20230411"
}

variable "awm_admin_user" {
  description = "Username of Anyware Manager Administrator (SSH)"
  default     = "anyware_admin"
}

variable "awm_admin_ssh_pub_key_file" {
  description = "SSH public key for Anyware Manager Administrator"
  type        = string

  validation {
    condition     = fileexists(var.awm_admin_ssh_pub_key_file)
    error_message = "The awm_admin_ssh_pub_key_file specified does not exist. Please check the file path."
  }
}

variable "awm_admin_password" {
  description = "Password for the Administrator of Anyware Manager"
  type        = string
  sensitive   = true
}

variable "awm_gcp_credentials_file" {
  description = "Location of GCP Service Account key file to be used by Anyware Manager"
  type        = string

  validation {
    condition     = fileexists(var.awm_gcp_credentials_file)
    error_message = "The awm_gcp_credentials_file specified does not exist. Please check the file path."
  }
}

variable "awc_subnet_name" {
  description = "Name for subnet containing the Anyware Connector"
  default     = "subnet-awc"
}

variable "awc_subnet_cidr" {
  description = "CIDR for subnet containing the Anyware Connector"
  default     = "10.0.1.0/24"
}

variable "awc_instance_count" {
  description = "Number of Anyware Connector instances"
  default     = 1
}

variable "awc_machine_type" {
  description = "Machine type for Anyware Connector (min 4 CPUs, 8 GB RAM)"
  default     = "e2-custom-4-8192"
}

variable "awc_disk_size_gb" {
  description = "Disk size (GB) of Anyware Connector (min 60 GB)"
  default     = 60
}

variable "awc_disk_image" {
  description = "Disk image for the Anyware Connector"
  default     = "projects/rocky-linux-cloud/global/images/family/rocky-linux-8"
}

# TODO: does this have to match the tag at the end of the SSH pub key?
variable "awc_admin_user" {
  description = "Username of Anyware Connector Administrator"
  default     = "anyware_admin"
}

variable "awc_admin_ssh_pub_key_file" {
  description = "SSH public key for Anyware Connector Administrator"
  type        = string

  validation {
    condition     = fileexists(var.awc_admin_ssh_pub_key_file)
    error_message = "The awc_admin_ssh_pub_key_file specified does not exist. Please check the file path."
  }
}

variable "awc_tls_key" {
  description = "TLS private key for the Connector"
  default     = ""

  validation {
    condition     = var.awc_tls_key == "" ? true : fileexists(var.awc_tls_key)
    error_message = "The awc_tls_key file specified does not exist. Please check the file path."
  }
}

variable "awc_tls_cert" {
  description = "TLS certificate for the Connector"
  default     = ""

  validation {
    condition     = var.awc_tls_cert == "" ? true : fileexists(var.awc_tls_cert)
    error_message = "The awc_tls_cert file specified does not exist. Please check the file path."
  }
}

variable "awc_extra_install_flags" {
  description = "Additional flags for installing AWC"
  default     = ""
}

variable "domain_name" {
  description = "Domain name for the new domain"
  default     = "example.com"

  /* validation notes:
      - the name is at least 2 levels and at most 3, as we have only tested up to 3 levels
  */
  validation {
    condition = (
      length(regexall("([.]local$)", var.domain_name)) == 0 &&
      length(var.domain_name) < 256 &&
      can(regex(
        "(^[A-Za-z0-9][A-Za-z0-9-]{0,13}[A-Za-z0-9][.])([A-Za-z0-9][A-Za-z0-9-]{0,61}[A-Za-z0-9][.]){0,1}([A-Za-z]{2,}$)",
      var.domain_name))
    )
    error_message = "Domain name is invalid. Please try again."
  }
}

variable "safe_mode_admin_password" {
  description = "Safe Mode Admin Password (Directory Service Restore Mode - DSRM)"
  type        = string
  sensitive   = true
}

variable "ad_service_account_username" {
  description = "Active Directory Service account name to be created"
  default     = "anyware_ad_admin"
}

variable "ad_service_account_password" {
  description = "Active Directory Service account password"
  type        = string
  sensitive   = true
}

variable "domain_users_list" {
  description = "Active Directory users to create, in CSV format"
  type        = string
  default     = ""

  validation {
    condition     = var.domain_users_list == "" ? true : fileexists(var.domain_users_list)
    error_message = "The domain_users_list file specified does not exist. Please check the file path."
  }
}

variable "ws_subnet_name" {
  description = "Name for subnet containing Remote Workstations"
  default     = "subnet-ws"
}

variable "ws_subnet_cidr" {
  description = "CIDR for subnet containing Remote Workstations"
  default     = "10.0.2.0/24"
}

variable "pcoip_registration_code" {
  description = "PCoIP Registration code"
  type        = string
  sensitive   = true
}

variable "teradici_download_token" {
  description = "Token used to download from Teradici"
  default     = "yj39yHtgj68Uv2Qf"
}

variable "enable_workstation_public_ip" {
  description = "Enable public IP for Workstations"
  default     = false
}

variable "auto_logoff_enable" {
  description = "Enable auto log-off for Workstations"
  default     = true
}

variable "auto_logoff_minutes_idle_before_logoff" {
  description = "Minimum idle time for Workstations before auto log-off, must be between 5 and 10000"
  default     = 20
}

variable "auto_logoff_polling_interval_minutes" {
  description = "Polling interval for checking CPU utilization to determine if machine is idle, must be between 1 and 100"
  default     = 5
}

variable "auto_logoff_cpu_utilization" {
  description = "CPU utilization percentage, must be between 1 and 100"
  default     = 20
}

variable "idle_shutdown_enable" {
  description = "Enable auto idle shutdown for Workstations"
  default     = true
}

variable "idle_shutdown_minutes_idle_before_shutdown" {
  description = "Minimum idle time for Workstations before auto idle shutdown, must be between 5 and 10000"
  default     = 240
}

variable "idle_shutdown_polling_interval_minutes" {
  description = "Polling interval for checking CPU utilization to determine if machine is idle, must be between 1 and 60"
  default     = 15
}

variable "idle_shutdown_cpu_utilization" {
  description = "CPU utilization percentage, must be between 1 and 100"
  default     = 20
}

variable "win_gfx_instance_count" {
  description = "Number of Windows Graphics Workstations"
  default     = 0
}

variable "win_gfx_instance_name" {
  description = "Name for Windows Graphics Workstations"
  default     = "gwin"
}

variable "win_gfx_machine_type" {
  description = "Machine type for Windows Graphics Workstations"
  default     = "n1-standard-4"
}

variable "win_gfx_accelerator_type" {
  description = "Accelerator type for Windows Graphics Workstations"
  default     = "nvidia-tesla-p4-vws"
}

variable "win_gfx_accelerator_count" {
  description = "Number of GPUs for Windows Graphics Workstations"
  default     = 1
}

variable "win_gfx_disk_size_gb" {
  description = "Disk size (GB) of Windows Graphics Workstations"
  default     = 50
}

variable "win_gfx_disk_image" {
  description = "Disk image for the Windows Graphics Workstation"
  default     = "projects/windows-cloud/global/images/windows-server-2019-dc-v20230414"
}

variable "win_gfx_pcoip_agent_version" {
  description = "Version of PCoIP Agent to install for Windows Graphics Workstations"
  default     = "latest"
}

variable "win_std_instance_count" {
  description = "Number of Windows Standard Workstations"
  default     = 0
}

variable "win_std_instance_name" {
  description = "Name for Windows Standard Workstations"
  default     = "swin"
}

variable "win_std_machine_type" {
  description = "Machine type for Windows Standard Workstations"
  default     = "n1-standard-4"
}

variable "win_std_disk_size_gb" {
  description = "Disk size (GB) of Windows Standard Workstations"
  default     = 50
}

variable "win_std_disk_image" {
  description = "Disk image for the Windows Standard Workstation"
  default     = "projects/windows-cloud/global/images/windows-server-2019-dc-v20230414"
}

variable "win_std_pcoip_agent_version" {
  description = "Version of PCoIP Agent to install for Windows Standard Workstations"
  default     = "latest"
}

variable "centos_gfx_instance_count" {
  description = "Number of CentOS Graphics Workstations"
  default     = 0
}

variable "centos_gfx_instance_name" {
  description = "Name for CentOS Graphics Workstations"
  default     = "gcent"
}

variable "centos_gfx_machine_type" {
  description = "Machine type for CentOS Graphics Workstations"
  default     = "n1-standard-2"
}

variable "centos_gfx_accelerator_type" {
  description = "Accelerator type for CentOS Graphics Workstations"
  default     = "nvidia-tesla-p4-vws"
}

variable "centos_gfx_accelerator_count" {
  description = "Number of GPUs for CentOS Graphics Workstations"
  default     = 1
}

variable "centos_gfx_disk_size_gb" {
  description = "Disk size (GB) of CentOS Graphics Workstations"
  default     = 50
}

variable "centos_gfx_disk_image" {
  description = "Disk image for the CentOS Graphics Workstation"
  default     = "projects/centos-cloud/global/images/centos-7-v20230411"
}

variable "centos_std_instance_count" {
  description = "Number of CentOS Standard Workstations"
  default     = 0
}

variable "centos_std_instance_name" {
  description = "Name for CentOS Standard Workstations"
  default     = "scent"
}

variable "centos_std_machine_type" {
  description = "Machine type for CentOS Standard Workstations"
  default     = "n1-standard-2"
}

variable "centos_std_disk_size_gb" {
  description = "Disk size (GB) of CentOS Standard Workstations"
  default     = 50
}

variable "centos_std_disk_image" {
  description = "Disk image for the CentOS Standard Workstation"
  default     = "projects/centos-cloud/global/images/centos-7-v20230411"
}

variable "centos_admin_user" {
  description = "Username of CentOS Workstations"
  default     = "anyware_admin"
}

variable "centos_admin_ssh_pub_key_file" {
  description = "SSH public key for CentOS Workstation Administrator"
  type        = string

  validation {
    condition     = fileexists(var.centos_admin_ssh_pub_key_file)
    error_message = "The centos_admin_ssh_pub_key_file specified does not exist. Please check the file path."
  }
}

variable "kms_cryptokey_id" {
  description = "Resource ID of the KMS cryptographic key used to decrypt secrets"
  default     = ""
}

variable "gcp_ops_agent_enable" {
  description = "Enable GCP Ops Agent for sending logs to GCP"
  default     = true
}

variable "gcp_iap_enable" {
  description = "Enable GCP IAP for connecting instances via IAP"
  default     = true
}

variable "gcp_logging_retention_days" {
  description = "Retention period for created logging storage bucket"
  default     = 30
}

variable "awm_repo_channel" {
  description = "Repository Channel for installing the Anyware Manager"
  default     = "anyware-manager"
}<|MERGE_RESOLUTION|>--- conflicted
+++ resolved
@@ -1,9 +1,5 @@
 /*
-<<<<<<< HEAD
- * Copyright Teradici Corporation 2019-2021;  © Copyright 2022 HP Development Company, L.P.
-=======
  * Copyright Teradici Corporation 2020-2022;  © Copyright 2022-2023 HP Development Company, L.P.
->>>>>>> 99f8e32a
  *
  * This source code is licensed under the MIT license found in the
  * LICENSE file in the root directory of this source tree.
