--- conflicted
+++ resolved
@@ -126,15 +126,9 @@
 }
 
 # TODO: does this have to match the tag at the end of the SSH pub key?
-<<<<<<< HEAD
 variable "awc_admin_user" {
   description = "Username of Anyware Connector Administrator"
-  default     = "cas_admin"
-=======
-variable "cac_admin_user" {
-  description = "Username of Cloud Access Connector Administrator"
   default     = "anyware_admin"
->>>>>>> 54ab9191
 }
 
 variable "awc_admin_ssh_pub_key_file" {
@@ -142,13 +136,8 @@
   type        = string
 
   validation {
-<<<<<<< HEAD
-    condition = fileexists(var.awc_admin_ssh_pub_key_file)
+    condition     = fileexists(var.awc_admin_ssh_pub_key_file)
     error_message = "The awc_admin_ssh_pub_key_file specified does not exist. Please check the file path."
-=======
-    condition     = fileexists(var.cac_admin_ssh_pub_key_file)
-    error_message = "The cac_admin_ssh_pub_key_file specified does not exist. Please check the file path."
->>>>>>> 54ab9191
   }
 }
 
@@ -157,13 +146,8 @@
   default     = ""
 
   validation {
-<<<<<<< HEAD
-    condition = var.awc_tls_key == "" ? true : fileexists(var.awc_tls_key)
+    condition     = var.awc_tls_key == "" ? true : fileexists(var.awc_tls_key)
     error_message = "The awc_tls_key file specified does not exist. Please check the file path."
-=======
-    condition     = var.cac_ssl_key == "" ? true : fileexists(var.cac_ssl_key)
-    error_message = "The cac_ssl_key file specified does not exist. Please check the file path."
->>>>>>> 54ab9191
   }
 }
 
@@ -172,13 +156,8 @@
   default     = ""
 
   validation {
-<<<<<<< HEAD
-    condition = var.awc_tls_cert == "" ? true : fileexists(var.awc_tls_cert)
+    condition     = var.awc_tls_cert == "" ? true : fileexists(var.awc_tls_cert)
     error_message = "The awc_tls_cert file specified does not exist. Please check the file path."
-=======
-    condition     = var.cac_ssl_cert == "" ? true : fileexists(var.cac_ssl_cert)
-    error_message = "The cac_ssl_cert file specified does not exist. Please check the file path."
->>>>>>> 54ab9191
   }
 }
 
@@ -249,13 +228,8 @@
   default     = "https://cas.teradici.com"
 }
 
-<<<<<<< HEAD
-variable "cas_mgr_insecure" {
-  description = "Allow unverified TLS access to CAS Manager"
-=======
-variable "cac_flag_manager_insecure" {
-  description = "CAC install flag that allows unverified SSL access to Anyware Manager"
->>>>>>> 54ab9191
+variable "awc_flag_manager_insecure" {
+  description = "AWC install flag that allows unverified TLS access to Anyware Manager"
   type        = bool
   default     = false
 }
