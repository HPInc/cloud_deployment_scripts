--- conflicted
+++ resolved
@@ -267,14 +267,11 @@
 variable "win_gfx_disk_image" {
   description = "Disk image for the Windows Graphics Workstation"
   default     = "projects/windows-cloud/global/images/windows-server-2019-dc-v20210112"
-<<<<<<< HEAD
-=======
 }
 
 variable "win_gfx_pcoip_agent_version" {
   description = "Version of PCoIP Agent to install for Windows Graphics Workstations"
   default     = "latest"
->>>>>>> 51c289de
 }
 
 variable "win_std_instance_count" {
@@ -300,14 +297,11 @@
 variable "win_std_disk_image" {
   description = "Disk image for the Windows Standard Workstation"
   default     = "projects/windows-cloud/global/images/windows-server-2019-dc-v20210112"
-<<<<<<< HEAD
-=======
 }
 
 variable "win_std_pcoip_agent_version" {
   description = "Version of PCoIP Agent to install for Windows Standard Workstations"
   default     = "latest"
->>>>>>> 51c289de
 }
 
 variable "centos_gfx_instance_count" {
